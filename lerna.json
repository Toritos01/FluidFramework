--- conflicted
+++ resolved
@@ -4,9 +4,5 @@
     "experimental/**",
     "packages/**"
   ],
-<<<<<<< HEAD
-  "version": "1.2.0"
-=======
   "version": "2.0.0"
->>>>>>> 6f4c1dbf
 }