--- conflicted
+++ resolved
@@ -52,17 +52,4 @@
 	 * @param sequenceNumber - the sequence number we want to load to and pause at
 	 */
 	loadExistingPaused(id: string, sequenceNumber: number): Promise<ModelType>;
-<<<<<<< HEAD
-}
-=======
-}
-
-/**
- * The callback signature that the container author will provide.  It must return a promise for the container's model.
- * @internal
- */
-export type ModelMakerCallback<ModelType> = (
-	runtime: IContainerRuntime,
-	container: IContainer,
-) => Promise<ModelType>;
->>>>>>> 74dec34b
+}