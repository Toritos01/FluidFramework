{
	"name": "@fluid-example/app-insights-logger",
<<<<<<< HEAD
	"version": "2.0.0-internal.8.0.0",
=======
	"version": "2.0.0-internal.7.4.0",
>>>>>>> e373070c
	"private": true,
	"description": "Provides a simple Fluid application with a UI view written in React to test the Fluid App Insights telemetry logger that will route typical Fluid telemetry to configured Azure App Insights",
	"homepage": "https://fluidframework.com",
	"repository": {
		"type": "git",
		"url": "https://github.com/microsoft/FluidFramework.git",
		"directory": "packages/examples/client-logger/app-insights-logger"
	},
	"license": "MIT",
	"author": "Microsoft and contributors",
	"sideEffects": false,
	"main": "dist/index.js",
	"types": "dist/index.d.ts",
	"scripts": {
		"build": "fluid-build . --task build",
		"build:compile": "fluid-build . --task compile",
		"clean": "rimraf --glob coverage dist nyc \"**/*.tsbuildinfo\" \"**/*.build.log\"",
		"eslint": "eslint src",
		"eslint:fix": "eslint src --fix",
		"format": "npm run prettier:fix",
		"format-and-build": "npm run format && npm run build",
		"format-and-compile": "npm run format && npm run build:compile",
		"lint": "npm run prettier && npm run eslint",
		"lint:fix": "npm run prettier:fix && npm run eslint:fix",
		"prettier": "prettier --check . --ignore-path ../../../.prettierignore",
		"prettier:fix": "prettier --write . --ignore-path ../../../.prettierignore",
		"start": "start-server-and-test start:tinylicious 7070 start:test-app:client",
		"start:test-app:client": "webpack serve --config webpack.config.js",
		"start:tinylicious": "tinylicious",
		"test": "npm run test:jest",
		"test:coverage": "npm run test:jest:coverage",
		"test:jest": "jest --detectOpenHandles",
		"test:jest:coverage": "jest --detectOpenHandles --coverage --ci",
		"tsc": "tsc",
		"webpack": "webpack --env production",
		"webpack:dev": "webpack --env development"
	},
	"dependencies": {
<<<<<<< HEAD
		"@fluid-experimental/app-insights-logger": "workspace:2.0.0-internal.8.0.0",
=======
		"@fluid-experimental/app-insights-logger": "workspace:~",
>>>>>>> e373070c
		"@fluid-experimental/react-inputs": "workspace:~",
		"@fluidframework/container-loader": "workspace:~",
		"@fluidframework/core-interfaces": "workspace:~",
		"@fluidframework/counter": "workspace:~",
		"@fluidframework/fluid-static": "workspace:~",
		"@fluidframework/map": "workspace:~",
		"@fluidframework/sequence": "workspace:~",
		"@fluidframework/tinylicious-client": "workspace:~",
		"@microsoft/applicationinsights-web": "^2.8.11",
		"react": "^17.0.1",
		"react-dom": "^17.0.1"
	},
	"devDependencies": {
		"@fluidframework/build-common": "^2.0.3",
		"@fluidframework/build-tools": "^0.28.0",
		"@fluidframework/eslint-config-fluid": "^3.1.0",
		"@fluidframework/test-runtime-utils": "workspace:~",
		"@testing-library/dom": "^8.2.0",
		"@testing-library/jest-dom": "^5.16.5",
		"@testing-library/react": "^12.0.0",
		"@testing-library/user-event": "^14.4.3",
		"@types/jest": "29.5.3",
		"@types/react": "^17.0.44",
		"@types/react-dom": "^17.0.18",
		"@types/testing-library__jest-dom": "^5.14.5",
		"cross-env": "^7.0.3",
		"eslint": "~8.50.0",
		"eslint-config-prettier": "~9.0.0",
		"eslint-plugin-jest": "~27.4.2",
		"eslint-plugin-react": "~7.33.2",
		"eslint-plugin-react-hooks": "~4.6.0",
		"html-webpack-plugin": "^5.5.0",
		"jest": "^29.6.2",
		"jest-environment-jsdom": "^29.6.2",
		"jest-junit": "^10.0.0",
		"prettier": "~3.0.3",
		"rimraf": "^4.4.0",
		"start-server-and-test": "^1.11.7",
		"tinylicious": "^2.0.2",
		"ts-jest": "^29.1.1",
		"ts-loader": "^9.3.0",
		"tslib": "^1.10.0",
		"typescript": "~5.1.6",
		"webpack": "^5.82.0",
		"webpack-cli": "^4.9.2",
		"webpack-dev-server": "~4.6.0",
		"webpack-merge": "^5.8.0"
	},
	"fluid": {
		"browser": {
			"umd": {
				"files": [
					"dist/main.bundle.js"
				],
				"library": "main"
			}
		}
	},
	"typeValidation": {
		"disabled": true,
		"broken": {}
	}
}<|MERGE_RESOLUTION|>--- conflicted
+++ resolved
@@ -1,10 +1,6 @@
 {
 	"name": "@fluid-example/app-insights-logger",
-<<<<<<< HEAD
 	"version": "2.0.0-internal.8.0.0",
-=======
-	"version": "2.0.0-internal.7.4.0",
->>>>>>> e373070c
 	"private": true,
 	"description": "Provides a simple Fluid application with a UI view written in React to test the Fluid App Insights telemetry logger that will route typical Fluid telemetry to configured Azure App Insights",
 	"homepage": "https://fluidframework.com",
@@ -43,11 +39,7 @@
 		"webpack:dev": "webpack --env development"
 	},
 	"dependencies": {
-<<<<<<< HEAD
-		"@fluid-experimental/app-insights-logger": "workspace:2.0.0-internal.8.0.0",
-=======
 		"@fluid-experimental/app-insights-logger": "workspace:~",
->>>>>>> e373070c
 		"@fluid-experimental/react-inputs": "workspace:~",
 		"@fluidframework/container-loader": "workspace:~",
 		"@fluidframework/core-interfaces": "workspace:~",
