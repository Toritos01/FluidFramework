{
  "name": "@fluid-example/multiview-slider-coordinate-view",
<<<<<<< HEAD
  "version": "0.59.4000",
=======
  "version": "0.60.1000",
>>>>>>> 3c923a5a
  "private": true,
  "description": "View for multiview sample",
  "homepage": "https://fluidframework.com",
  "repository": {
    "type": "git",
    "url": "https://github.com/microsoft/FluidFramework.git",
    "directory": "examples/data-objects/multiview/slider-coordinate-view"
  },
  "license": "MIT",
  "author": "Microsoft and contributors",
  "main": "dist/index.js",
  "module": "dist/index.js",
  "types": "dist/index.d.ts",
  "scripts": {
    "build": "concurrently npm:build:compile npm:lint",
    "build:compile": "concurrently npm:tsc npm:build:copy",
    "build:copy": "copyfiles -u 1 \"src/**/*.css\" dist/",
    "build:full": "concurrently npm:build npm:webpack",
    "build:full:compile": "concurrently npm:build:compile npm:webpack",
    "clean": "rimraf dist lib *.tsbuildinfo *.build.log",
    "eslint": "eslint --format stylish src",
    "eslint:fix": "eslint --format stylish src --fix --fix-type problem,suggestion,layout",
    "lint": "npm run eslint",
    "lint:fix": "npm run eslint:fix",
    "prepack": "npm run webpack",
    "start": "webpack serve --config webpack.config.js --env mode=local",
    "start:docker": "webpack serve --config webpack.config.js --env mode=docker",
    "start:r11s": "webpack serve --config webpack.config.js --env mode=r11s",
    "start:spo": "webpack serve --config webpack.config.js --env mode=spo",
    "start:spo-df": "webpack serve --config webpack.config.js --env mode=spo-df",
    "start:tinylicious": "webpack serve --config webpack.config.js --env mode=tinylicious",
    "test": "npm run test:jest",
    "test:jest": "jest",
    "test:jest:verbose": "cross-env FLUID_TEST_VERBOSE=1 jest",
    "tsc": "tsc",
    "tsfmt": "tsfmt --verify",
    "tsfmt:fix": "tsfmt --replace",
    "webpack": "webpack --env production",
    "webpack:dev": "webpack --env development"
  },
  "dependencies": {
<<<<<<< HEAD
    "@fluid-example/multiview-coordinate-interface": "^0.59.4000",
    "react": "^16.10.2"
  },
  "devDependencies": {
    "@fluid-tools/webpack-fluid-loader": "^0.59.4000",
=======
    "@fluid-example/multiview-coordinate-interface": "^0.60.1000",
    "react": "^16.10.2"
  },
  "devDependencies": {
    "@fluid-tools/webpack-fluid-loader": "^0.60.1000",
>>>>>>> 3c923a5a
    "@fluidframework/build-common": "^0.23.0",
    "@fluidframework/eslint-config-fluid": "^0.28.2000-0",
    "@fluidframework/test-tools": "^0.2.3074",
    "@rushstack/eslint-config": "^2.5.1",
    "@types/expect-puppeteer": "2.2.1",
    "@types/jest": "22.2.3",
    "@types/jest-environment-puppeteer": "2.2.0",
    "@types/node": "^14.18.0",
    "@types/puppeteer": "1.3.0",
    "@types/react": "^16.9.15",
    "@types/react-dom": "^16.9.4",
    "@typescript-eslint/eslint-plugin": "~5.9.0",
    "@typescript-eslint/parser": "~5.9.0",
    "concurrently": "^6.2.0",
    "copyfiles": "^2.1.0",
    "cross-env": "^7.0.2",
    "css-loader": "^1.0.0",
    "eslint": "~8.6.0",
    "eslint-plugin-editorconfig": "~3.2.0",
    "eslint-plugin-eslint-comments": "~3.2.0",
    "eslint-plugin-import": "~2.25.4",
    "eslint-plugin-jest": "~26.1.3",
    "eslint-plugin-mocha": "~10.0.3",
    "eslint-plugin-promise": "~6.0.0",
    "eslint-plugin-react": "~7.28.0",
    "eslint-plugin-tsdoc": "~0.2.14",
    "eslint-plugin-unicorn": "~40.0.0",
    "jest": "^26.6.3",
    "jest-junit": "^10.0.0",
    "jest-puppeteer": "^4.3.0",
    "puppeteer": "^1.20.0",
    "rimraf": "^2.6.2",
    "style-loader": "^1.0.0",
    "ts-jest": "^26.4.4",
    "ts-loader": "^9.3.0",
    "typescript": "~4.5.5",
    "typescript-formatter": "7.1.0",
    "webpack": "^5.72.0",
    "webpack-cli": "^4.9.2",
    "webpack-dev-server": "4.0.0",
    "webpack-merge": "^5.8.0"
  },
  "fluid": {
    "browser": {
      "umd": {
        "files": [
          "dist/main.bundle.js"
        ],
        "library": "main"
      }
    }
  },
  "jest-junit": {
    "outputDirectory": "nyc",
    "outputName": "jest-junit-report.xml"
  }
}<|MERGE_RESOLUTION|>--- conflicted
+++ resolved
@@ -1,10 +1,6 @@
 {
   "name": "@fluid-example/multiview-slider-coordinate-view",
-<<<<<<< HEAD
-  "version": "0.59.4000",
-=======
   "version": "0.60.1000",
->>>>>>> 3c923a5a
   "private": true,
   "description": "View for multiview sample",
   "homepage": "https://fluidframework.com",
@@ -46,19 +42,11 @@
     "webpack:dev": "webpack --env development"
   },
   "dependencies": {
-<<<<<<< HEAD
-    "@fluid-example/multiview-coordinate-interface": "^0.59.4000",
-    "react": "^16.10.2"
-  },
-  "devDependencies": {
-    "@fluid-tools/webpack-fluid-loader": "^0.59.4000",
-=======
     "@fluid-example/multiview-coordinate-interface": "^0.60.1000",
     "react": "^16.10.2"
   },
   "devDependencies": {
     "@fluid-tools/webpack-fluid-loader": "^0.60.1000",
->>>>>>> 3c923a5a
     "@fluidframework/build-common": "^0.23.0",
     "@fluidframework/eslint-config-fluid": "^0.28.2000-0",
     "@fluidframework/test-tools": "^0.2.3074",
