{
  "name": "@fluid-example/multiview-coordinate-model",
<<<<<<< HEAD
  "version": "1.2.0",
=======
  "version": "2.0.0",
>>>>>>> 6f4c1dbf
  "private": true,
  "description": "Coordinate model for multiview sample",
  "homepage": "https://fluidframework.com",
  "repository": {
    "type": "git",
    "url": "https://github.com/microsoft/FluidFramework.git",
    "directory": "examples/data-objects/multiview/coordinate-model"
  },
  "license": "MIT",
  "author": "Microsoft and contributors",
  "main": "dist/index.js",
  "module": "dist/index.js",
  "types": "dist/index.d.ts",
  "scripts": {
    "build": "concurrently npm:build:compile npm:lint",
    "build:compile": "npm run tsc",
    "build:full": "concurrently npm:build npm:webpack",
    "build:full:compile": "concurrently npm:build:compile npm:webpack",
    "clean": "rimraf dist lib *.tsbuildinfo *.build.log",
    "eslint": "eslint --format stylish src",
    "eslint:fix": "eslint --format stylish src --fix --fix-type problem,suggestion,layout",
    "lint": "npm run eslint",
    "lint:fix": "npm run eslint:fix",
    "prepack": "npm run webpack",
    "start": "webpack serve --config webpack.config.js --env mode=local",
    "start:docker": "webpack serve --config webpack.config.js --env mode=docker",
    "start:r11s": "webpack serve --config webpack.config.js --env mode=r11s",
    "start:spo": "webpack serve --config webpack.config.js --env mode=spo",
    "start:spo-df": "webpack serve --config webpack.config.js --env mode=spo-df",
    "start:tinylicious": "webpack serve --config webpack.config.js --env mode=tinylicious",
    "test": "npm run test:jest",
    "test:jest": "jest",
    "test:jest:verbose": "cross-env FLUID_TEST_VERBOSE=1 jest",
    "tsc": "tsc",
    "tsfmt": "tsfmt --verify",
    "tsfmt:fix": "tsfmt --replace",
    "webpack": "webpack --env production",
    "webpack:dev": "webpack --env development"
  },
  "dependencies": {
<<<<<<< HEAD
    "@fluid-example/multiview-coordinate-interface": "^1.2.0",
    "@fluidframework/aqueduct": "^1.2.0",
    "@fluidframework/common-definitions": "^0.20.1",
    "@fluidframework/map": "^1.2.0"
  },
  "devDependencies": {
    "@fluid-tools/webpack-fluid-loader": "^1.2.0",
=======
    "@fluid-example/multiview-coordinate-interface": "^2.0.0",
    "@fluidframework/aqueduct": "^2.0.0",
    "@fluidframework/common-definitions": "^0.20.1",
    "@fluidframework/map": "^2.0.0"
  },
  "devDependencies": {
    "@fluid-tools/webpack-fluid-loader": "^2.0.0",
>>>>>>> 6f4c1dbf
    "@fluidframework/build-common": "^0.24.0-0",
    "@fluidframework/eslint-config-fluid": "^0.28.2000",
    "@fluidframework/test-tools": "^0.2.3074",
    "@rushstack/eslint-config": "^2.5.1",
    "@types/expect-puppeteer": "2.2.1",
    "@types/jest": "22.2.3",
    "@types/jest-environment-puppeteer": "2.2.0",
    "@types/node": "^14.18.0",
    "@types/puppeteer": "1.3.0",
    "concurrently": "^6.2.0",
    "cross-env": "^7.0.2",
    "eslint": "~8.6.0",
    "jest": "^26.6.3",
    "jest-junit": "^10.0.0",
    "jest-puppeteer": "^4.3.0",
    "puppeteer": "^1.20.0",
    "rimraf": "^2.6.2",
    "ts-jest": "^26.4.4",
    "ts-loader": "^9.3.0",
    "typescript": "~4.5.5",
    "typescript-formatter": "7.1.0",
    "webpack": "^5.72.0",
    "webpack-cli": "^4.9.2",
    "webpack-dev-server": "~4.6.0",
    "webpack-merge": "^5.8.0"
  },
  "fluid": {
    "browser": {
      "umd": {
        "files": [
          "dist/main.bundle.js"
        ],
        "library": "main"
      }
    }
  },
  "jest-junit": {
    "outputDirectory": "nyc",
    "outputName": "jest-junit-report.xml"
  }
}<|MERGE_RESOLUTION|>--- conflicted
+++ resolved
@@ -1,10 +1,6 @@
 {
   "name": "@fluid-example/multiview-coordinate-model",
-<<<<<<< HEAD
-  "version": "1.2.0",
-=======
   "version": "2.0.0",
->>>>>>> 6f4c1dbf
   "private": true,
   "description": "Coordinate model for multiview sample",
   "homepage": "https://fluidframework.com",
@@ -45,15 +41,6 @@
     "webpack:dev": "webpack --env development"
   },
   "dependencies": {
-<<<<<<< HEAD
-    "@fluid-example/multiview-coordinate-interface": "^1.2.0",
-    "@fluidframework/aqueduct": "^1.2.0",
-    "@fluidframework/common-definitions": "^0.20.1",
-    "@fluidframework/map": "^1.2.0"
-  },
-  "devDependencies": {
-    "@fluid-tools/webpack-fluid-loader": "^1.2.0",
-=======
     "@fluid-example/multiview-coordinate-interface": "^2.0.0",
     "@fluidframework/aqueduct": "^2.0.0",
     "@fluidframework/common-definitions": "^0.20.1",
@@ -61,7 +48,6 @@
   },
   "devDependencies": {
     "@fluid-tools/webpack-fluid-loader": "^2.0.0",
->>>>>>> 6f4c1dbf
     "@fluidframework/build-common": "^0.24.0-0",
     "@fluidframework/eslint-config-fluid": "^0.28.2000",
     "@fluidframework/test-tools": "^0.2.3074",
