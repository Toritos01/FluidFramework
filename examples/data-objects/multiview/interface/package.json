{
  "name": "@fluid-example/multiview-coordinate-interface",
<<<<<<< HEAD
  "version": "2.0.0-internal.2.3.0",
=======
  "version": "2.0.0-internal.3.0.0",
>>>>>>> e366c519
  "private": true,
  "description": "Interface for multiview sample",
  "homepage": "https://fluidframework.com",
  "repository": {
    "type": "git",
    "url": "https://github.com/microsoft/FluidFramework.git",
    "directory": "examples/data-objects/multiview/interface"
  },
  "license": "MIT",
  "author": "Microsoft and contributors",
  "main": "dist/index.js",
  "module": "dist/index.js",
  "types": "dist/index.d.ts",
  "scripts": {
    "build": "concurrently npm:build:compile npm:lint",
    "build:compile": "npm run tsc",
    "build:full": "concurrently npm:build npm:webpack",
    "build:full:compile": "concurrently npm:build:compile npm:webpack",
    "clean": "rimraf dist lib *.tsbuildinfo *.build.log",
    "eslint": "eslint --format stylish src",
    "eslint:fix": "eslint --format stylish src --fix --fix-type problem,suggestion,layout",
    "format": "npm run prettier:fix",
    "lint": "npm run eslint",
    "lint:fix": "npm run eslint:fix",
    "prepack": "npm run webpack",
    "prettier": "prettier --check . --ignore-path ../../../.prettierignore",
    "prettier:fix": "prettier --write . --ignore-path ../../../.prettierignore",
    "tsc": "tsc",
    "webpack": "webpack --env production",
    "webpack:dev": "webpack --env development"
  },
  "devDependencies": {
    "@fluid-tools/build-cli": "^0.7.0",
    "@fluidframework/build-common": "^1.1.0",
    "@fluidframework/eslint-config-fluid": "^1.2.0",
    "@rushstack/eslint-config": "^2.5.1",
    "@types/expect-puppeteer": "2.2.1",
    "@types/node": "^14.18.0",
    "@types/puppeteer": "1.3.0",
    "@types/react": "^17.0.1",
    "@types/react-dom": "^17.0.1",
    "concurrently": "^6.2.0",
    "eslint": "~8.6.0",
    "prettier": "~2.6.2",
    "puppeteer": "^1.20.0",
    "rimraf": "^2.6.2",
    "ts-loader": "^9.3.0",
    "typescript": "~4.5.5",
    "webpack": "^5.72.0",
    "webpack-cli": "^4.9.2",
    "webpack-dev-server": "~4.6.0",
    "webpack-merge": "^5.8.0"
  },
  "fluid": {
    "browser": {
      "umd": {
        "files": [
          "dist/main.bundle.js"
        ],
        "library": "main"
      }
    }
  }
}<|MERGE_RESOLUTION|>--- conflicted
+++ resolved
@@ -1,10 +1,6 @@
 {
   "name": "@fluid-example/multiview-coordinate-interface",
-<<<<<<< HEAD
-  "version": "2.0.0-internal.2.3.0",
-=======
   "version": "2.0.0-internal.3.0.0",
->>>>>>> e366c519
   "private": true,
   "description": "Interface for multiview sample",
   "homepage": "https://fluidframework.com",
