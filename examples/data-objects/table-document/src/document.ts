/*!
 * Copyright (c) Microsoft Corporation and contributors. All rights reserved.
 * Licensed under the MIT License.
 */

import { DataObject, DataObjectFactory } from "@fluidframework/aqueduct";
import { IEvent, IFluidHandle } from "@fluidframework/core-interfaces";
import { ISequencedDocumentMessage } from "@fluidframework/protocol-definitions";
import {
	IntervalType,
	SequenceDeltaEvent,
<<<<<<< HEAD
	ReferencePosition,
	PropertySet,
=======
	SharedString,
	createEndpointIndex,
>>>>>>> 05fb45d2
} from "@fluidframework/sequence";
import {
	positionToRowCol,
	rowColToPosition,
	SparseMatrix,
	SharedNumberSequence,
} from "@fluid-experimental/sequence-deprecated";
import { CellRange } from "./cellrange";
import { TableDocumentType } from "./componentTypes";
import { ConfigKey } from "./configKey";
import { debug } from "./debug";
import { TableSlice } from "./slice";
import { ITable, TableDocumentItem } from "./table";

export interface ITableDocumentEvents extends IEvent {
	(
		event: "op",
		listener: (
			op: ISequencedDocumentMessage,
			local: boolean,
			target: SharedNumberSequence | SparseMatrix,
		) => void,
	);
	(
		event: "sequenceDelta",
		listener: (delta: SequenceDeltaEvent, target: SharedNumberSequence | SparseMatrix) => void,
	);
}

/**
 * @deprecated `TableDocument` is an abandoned prototype.
 * Please use {@link @fluidframework/matrix#SharedMatrix} with the `IMatrixProducer`/`Consumer` interfaces instead.
 */
export class TableDocument extends DataObject<{ Events: ITableDocumentEvents }> implements ITable {
	public static getFactory() {
		return TableDocument.factory;
	}

	private static readonly factory = new DataObjectFactory(
		TableDocumentType,
		TableDocument,
		[SparseMatrix.getFactory(), SharedNumberSequence.getFactory()],
		{},
		[TableSlice.getFactory().registryEntry],
	);

	public get numCols() {
		return this.cols.getLength();
	}
	public get numRows() {
		return this.matrix.numRows;
	}

	private rows: SharedNumberSequence;
	private cols: SharedNumberSequence;
	private matrix: SparseMatrix;

	public getCellValue(row: number, col: number): TableDocumentItem {
		return this.matrix.getItem(row, col);
	}

	public setCellValue(
		row: number,
		col: number,
		value: TableDocumentItem,
		properties?: PropertySet,
	) {
		this.matrix.setItems(row, col, [value], properties);
	}

	public async getRange(label: string): Promise<CellRange> {
		const endpointIndex = createEndpointIndex(this.matrix as unknown as SharedString);
		const intervals = this.matrix.getIntervalCollection(label);
		intervals.attachIndex(endpointIndex);
		const interval = endpointIndex.nextInterval(0);
		intervals.detachIndex(endpointIndex);
		return new CellRange(interval, this.localRefToRowCol);
	}

	public async createSlice(
		sliceId: string,
		name: string,
		minRow: number,
		minCol: number,
		maxRow: number,
		maxCol: number,
	): Promise<ITable> {
		const component = await TableSlice.getFactory().createChildInstance(this.context, {
			docId: this.runtime.id,
			name,
			minRow,
			minCol,
			maxRow,
			maxCol,
		});
		this.root.set(sliceId, component.handle);
		return component;
	}

	public annotateRows(startRow: number, endRow: number, properties: PropertySet) {
		this.rows.annotateRange(startRow, endRow, properties);
	}

	public getRowProperties(row: number): PropertySet {
		return this.rows.getPropertiesAtPosition(row);
	}

	public annotateCols(startCol: number, endCol: number, properties: PropertySet) {
		this.cols.annotateRange(startCol, endCol, properties);
	}

	public getColProperties(col: number): PropertySet {
		return this.cols.getPropertiesAtPosition(col);
	}

	public annotateCell(row: number, col: number, properties: PropertySet) {
		this.matrix.annotatePosition(row, col, properties);
	}

	public getCellProperties(row: number, col: number): PropertySet {
		return this.matrix.getPositionProperties(row, col);
	}

	// For internal use by TableSlice: Please do not use.
	public createInterval(
		label: string,
		minRow: number,
		minCol: number,
		maxRow: number,
		maxCol: number,
	) {
		debug(`createInterval(${label}, ${minRow}:${minCol}..${maxRow}:${maxCol})`);
		const start = rowColToPosition(minRow, minCol);
		const end = rowColToPosition(maxRow, maxCol);
		const intervals = this.matrix.getIntervalCollection(label);
		intervals.add(start, end, IntervalType.SlideOnRemove);
	}

	public insertRows(startRow: number, numRows: number) {
		this.matrix.insertRows(startRow, numRows);
		this.rows.insert(startRow, new Array(numRows).fill(0));
	}

	public removeRows(startRow: number, numRows: number) {
		this.matrix.removeRows(startRow, numRows);
		this.rows.remove(startRow, startRow + numRows);
	}

	public insertCols(startCol: number, numCols: number) {
		this.matrix.insertCols(startCol, numCols);
		this.cols.insert(startCol, new Array(numCols).fill(0));
	}

	public removeCols(startCol: number, numCols: number) {
		this.matrix.removeCols(startCol, numCols);
		this.cols.remove(startCol, startCol + numCols);
	}

	protected async initializingFirstTime() {
		const rows = SharedNumberSequence.create(this.runtime, "rows");
		this.root.set("rows", rows.handle);

		const cols = SharedNumberSequence.create(this.runtime, "cols");
		this.root.set("cols", cols.handle);

		const matrix = SparseMatrix.create(this.runtime, "matrix");
		this.root.set("matrix", matrix.handle);

		this.root.set(ConfigKey.docId, this.runtime.id);
	}

	protected async hasInitialized() {
		this.matrix = await this.root.get<IFluidHandle<SparseMatrix>>("matrix").get();
		this.rows = await this.root.get<IFluidHandle<SharedNumberSequence>>("rows").get();
		this.cols = await this.root.get<IFluidHandle<SharedNumberSequence>>("cols").get();

		this.cols.on("op", (...args: any[]) => this.emit("op", ...args));
		this.cols.on("sequenceDelta", (...args: any[]) => this.emit("sequenceDelta", ...args));
		this.rows.on("op", (...args: any[]) => this.emit("op", ...args));
		this.rows.on("sequenceDelta", (...args: any[]) => this.emit("sequenceDelta", ...args));
		this.matrix.on("op", (...args: any[]) => this.emit("op", ...args));
		this.matrix.on("sequenceDelta", (...args: any[]) => this.emit("sequenceDelta", ...args));
	}

	private readonly localRefToRowCol = (localRef: ReferencePosition) => {
		const position = this.matrix.localReferencePositionToPosition(localRef);
		return positionToRowCol(position);
	};
}<|MERGE_RESOLUTION|>--- conflicted
+++ resolved
@@ -9,13 +9,10 @@
 import {
 	IntervalType,
 	SequenceDeltaEvent,
-<<<<<<< HEAD
 	ReferencePosition,
 	PropertySet,
-=======
 	SharedString,
 	createEndpointIndex,
->>>>>>> 05fb45d2
 } from "@fluidframework/sequence";
 import {
 	positionToRowCol,
