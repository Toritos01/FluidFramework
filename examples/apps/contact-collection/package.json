{
<<<<<<< HEAD
	"name": "@fluid-example/contact-collection",
	"version": "2.0.0-internal.3.1.0",
	"private": true,
	"description": "Example of using a Fluid Object as a collection of items",
	"homepage": "https://fluidframework.com",
	"repository": {
		"type": "git",
		"url": "https://github.com/microsoft/FluidFramework.git",
		"directory": "examples/apps/contact-collection"
	},
	"license": "MIT",
	"author": "Microsoft and contributors",
	"main": "lib/index.js",
	"module": "lib/index.js",
	"types": "lib/index.d.ts",
	"scripts": {
		"build": "concurrently npm:build:compile npm:lint",
		"build:compile": "npm run build:esnext",
		"build:esnext": "tsc",
		"build:full": "concurrently npm:build npm:webpack",
		"build:full:compile": "concurrently npm:build:compile npm:webpack",
		"clean": "rimraf dist lib *.tsbuildinfo *.build.log",
		"eslint": "eslint --format stylish src",
		"eslint:fix": "eslint --format stylish src --fix --fix-type problem,suggestion,layout",
		"format": "npm run prettier:fix",
		"lint": "npm run prettier && npm run eslint",
		"lint:fix": "npm run prettier:fix && npm run eslint:fix",
		"prepack": "npm run webpack",
		"prettier": "prettier --check . --ignore-path ../../../.prettierignore",
		"prettier:fix": "prettier --write . --ignore-path ../../../.prettierignore",
		"start": "webpack serve",
		"start:test": "webpack serve --config webpack.test.js",
		"test": "npm run test:jest",
		"test:jest": "jest",
		"test:jest:verbose": "cross-env FLUID_TEST_VERBOSE=1 jest",
		"webpack": "webpack --env production",
		"webpack:dev": "webpack --env development"
	},
	"dependencies": {
		"@fluid-example/example-utils": ">=2.0.0-internal.3.1.0 <2.0.0-internal.4.0.0",
		"@fluidframework/aqueduct": ">=2.0.0-internal.3.1.0 <2.0.0-internal.4.0.0",
		"@fluidframework/common-definitions": "^0.20.1",
		"@fluidframework/container-definitions": ">=2.0.0-internal.3.1.0 <2.0.0-internal.4.0.0",
		"@fluidframework/container-runtime-definitions": ">=2.0.0-internal.3.1.0 <2.0.0-internal.4.0.0",
		"@fluidframework/core-interfaces": ">=2.0.0-internal.3.1.0 <2.0.0-internal.4.0.0",
		"@fluidframework/runtime-utils": ">=2.0.0-internal.3.1.0 <2.0.0-internal.4.0.0",
		"css-loader": "^1.0.0",
		"react": "^17.0.1",
		"react-dom": "^17.0.1",
		"style-loader": "^1.0.0",
		"uuid": "^8.3.1"
	},
	"devDependencies": {
		"@fluid-tools/build-cli": "^0.8.0",
		"@fluidframework/build-common": "^1.1.0",
		"@fluidframework/eslint-config-fluid": "^2.0.0",
		"@fluidframework/test-tools": "^0.2.3074",
		"@rushstack/eslint-config": "^2.5.1",
		"@types/expect-puppeteer": "2.2.1",
		"@types/jest": "22.2.3",
		"@types/jest-environment-puppeteer": "2.2.0",
		"@types/node": "^14.18.36",
		"@types/puppeteer": "1.3.0",
		"clean-webpack-plugin": "^4.0.0",
		"concurrently": "^6.2.0",
		"cross-env": "^7.0.2",
		"eslint": "~8.6.0",
		"html-webpack-plugin": "^5.5.0",
		"jest": "^26.6.3",
		"jest-junit": "^10.0.0",
		"jest-puppeteer": "^4.3.0",
		"prettier": "~2.6.2",
		"process": "^0.11.10",
		"puppeteer": "^1.20.0",
		"rimraf": "^2.6.2",
		"ts-jest": "^26.4.4",
		"ts-loader": "^9.3.0",
		"typescript": "~4.5.5",
		"webpack": "^5.72.0",
		"webpack-cli": "^4.9.2",
		"webpack-dev-server": "~4.6.0",
		"webpack-merge": "^5.8.0"
	},
	"fluid": {
		"browser": {
			"umd": {
				"files": [
					"main.bundle.js"
				],
				"library": "main"
			}
		}
	},
	"jest-junit": {
		"outputDirectory": "nyc",
		"outputName": "jest-junit-report.xml"
	}
=======
  "name": "@fluid-example/contact-collection",
  "version": "2.0.0-internal.4.0.0",
  "private": true,
  "description": "Example of using a Fluid Object as a collection of items",
  "homepage": "https://fluidframework.com",
  "repository": {
    "type": "git",
    "url": "https://github.com/microsoft/FluidFramework.git",
    "directory": "examples/apps/contact-collection"
  },
  "license": "MIT",
  "author": "Microsoft and contributors",
  "main": "lib/index.js",
  "module": "lib/index.js",
  "types": "lib/index.d.ts",
  "scripts": {
    "build": "concurrently npm:build:compile npm:lint",
    "build:compile": "npm run build:esnext",
    "build:esnext": "tsc",
    "build:full": "concurrently npm:build npm:webpack",
    "build:full:compile": "concurrently npm:build:compile npm:webpack",
    "clean": "rimraf dist lib *.tsbuildinfo *.build.log",
    "eslint": "eslint --format stylish src",
    "eslint:fix": "eslint --format stylish src --fix --fix-type problem,suggestion,layout",
    "format": "npm run prettier:fix",
    "lint": "npm run prettier && npm run eslint",
    "lint:fix": "npm run prettier:fix && npm run eslint:fix",
    "prepack": "npm run webpack",
    "prettier": "prettier --check . --ignore-path ../../../.prettierignore",
    "prettier:fix": "prettier --write . --ignore-path ../../../.prettierignore",
    "start": "webpack serve",
    "start:test": "webpack serve --config webpack.test.js",
    "test": "npm run test:jest",
    "test:jest": "jest",
    "test:jest:verbose": "cross-env FLUID_TEST_VERBOSE=1 jest",
    "webpack": "webpack --env production",
    "webpack:dev": "webpack --env development"
  },
  "dependencies": {
    "@fluid-example/example-utils": ">=2.0.0-internal.4.0.0 <2.0.0-internal.5.0.0",
    "@fluidframework/aqueduct": ">=2.0.0-internal.4.0.0 <2.0.0-internal.5.0.0",
    "@fluidframework/common-definitions": "^0.20.1",
    "@fluidframework/container-definitions": ">=2.0.0-internal.4.0.0 <2.0.0-internal.5.0.0",
    "@fluidframework/container-runtime-definitions": ">=2.0.0-internal.4.0.0 <2.0.0-internal.5.0.0",
    "@fluidframework/core-interfaces": ">=2.0.0-internal.4.0.0 <2.0.0-internal.5.0.0",
    "@fluidframework/runtime-utils": ">=2.0.0-internal.4.0.0 <2.0.0-internal.5.0.0",
    "css-loader": "^1.0.0",
    "react": "^17.0.1",
    "react-dom": "^17.0.1",
    "style-loader": "^1.0.0",
    "uuid": "^8.3.1"
  },
  "devDependencies": {
    "@fluid-tools/build-cli": "^0.8.0",
    "@fluidframework/build-common": "^1.1.0",
    "@fluidframework/eslint-config-fluid": "^2.0.0",
    "@fluidframework/test-tools": "^0.2.3074",
    "@rushstack/eslint-config": "^2.5.1",
    "@types/expect-puppeteer": "2.2.1",
    "@types/jest": "22.2.3",
    "@types/jest-environment-puppeteer": "2.2.0",
    "@types/node": "^14.18.36",
    "@types/puppeteer": "1.3.0",
    "clean-webpack-plugin": "^4.0.0",
    "concurrently": "^6.2.0",
    "cross-env": "^7.0.2",
    "eslint": "~8.6.0",
    "html-webpack-plugin": "^5.5.0",
    "jest": "^26.6.3",
    "jest-junit": "^10.0.0",
    "jest-puppeteer": "^4.3.0",
    "prettier": "~2.6.2",
    "process": "^0.11.10",
    "puppeteer": "^1.20.0",
    "rimraf": "^2.6.2",
    "ts-jest": "^26.4.4",
    "ts-loader": "^9.3.0",
    "typescript": "~4.5.5",
    "webpack": "^5.72.0",
    "webpack-cli": "^4.9.2",
    "webpack-dev-server": "~4.6.0",
    "webpack-merge": "^5.8.0"
  },
  "fluid": {
    "browser": {
      "umd": {
        "files": [
          "main.bundle.js"
        ],
        "library": "main"
      }
    }
  },
  "jest-junit": {
    "outputDirectory": "nyc",
    "outputName": "jest-junit-report.xml"
  }
>>>>>>> 02f77047
}<|MERGE_RESOLUTION|>--- conflicted
+++ resolved
@@ -1,7 +1,6 @@
 {
-<<<<<<< HEAD
 	"name": "@fluid-example/contact-collection",
-	"version": "2.0.0-internal.3.1.0",
+	"version": "2.0.0-internal.4.0.0",
 	"private": true,
 	"description": "Example of using a Fluid Object as a collection of items",
 	"homepage": "https://fluidframework.com",
@@ -39,13 +38,13 @@
 		"webpack:dev": "webpack --env development"
 	},
 	"dependencies": {
-		"@fluid-example/example-utils": ">=2.0.0-internal.3.1.0 <2.0.0-internal.4.0.0",
-		"@fluidframework/aqueduct": ">=2.0.0-internal.3.1.0 <2.0.0-internal.4.0.0",
+		"@fluid-example/example-utils": ">=2.0.0-internal.4.0.0 <2.0.0-internal.5.0.0",
+		"@fluidframework/aqueduct": ">=2.0.0-internal.4.0.0 <2.0.0-internal.5.0.0",
 		"@fluidframework/common-definitions": "^0.20.1",
-		"@fluidframework/container-definitions": ">=2.0.0-internal.3.1.0 <2.0.0-internal.4.0.0",
-		"@fluidframework/container-runtime-definitions": ">=2.0.0-internal.3.1.0 <2.0.0-internal.4.0.0",
-		"@fluidframework/core-interfaces": ">=2.0.0-internal.3.1.0 <2.0.0-internal.4.0.0",
-		"@fluidframework/runtime-utils": ">=2.0.0-internal.3.1.0 <2.0.0-internal.4.0.0",
+		"@fluidframework/container-definitions": ">=2.0.0-internal.4.0.0 <2.0.0-internal.5.0.0",
+		"@fluidframework/container-runtime-definitions": ">=2.0.0-internal.4.0.0 <2.0.0-internal.5.0.0",
+		"@fluidframework/core-interfaces": ">=2.0.0-internal.4.0.0 <2.0.0-internal.5.0.0",
+		"@fluidframework/runtime-utils": ">=2.0.0-internal.4.0.0 <2.0.0-internal.5.0.0",
 		"css-loader": "^1.0.0",
 		"react": "^17.0.1",
 		"react-dom": "^17.0.1",
@@ -97,103 +96,4 @@
 		"outputDirectory": "nyc",
 		"outputName": "jest-junit-report.xml"
 	}
-=======
-  "name": "@fluid-example/contact-collection",
-  "version": "2.0.0-internal.4.0.0",
-  "private": true,
-  "description": "Example of using a Fluid Object as a collection of items",
-  "homepage": "https://fluidframework.com",
-  "repository": {
-    "type": "git",
-    "url": "https://github.com/microsoft/FluidFramework.git",
-    "directory": "examples/apps/contact-collection"
-  },
-  "license": "MIT",
-  "author": "Microsoft and contributors",
-  "main": "lib/index.js",
-  "module": "lib/index.js",
-  "types": "lib/index.d.ts",
-  "scripts": {
-    "build": "concurrently npm:build:compile npm:lint",
-    "build:compile": "npm run build:esnext",
-    "build:esnext": "tsc",
-    "build:full": "concurrently npm:build npm:webpack",
-    "build:full:compile": "concurrently npm:build:compile npm:webpack",
-    "clean": "rimraf dist lib *.tsbuildinfo *.build.log",
-    "eslint": "eslint --format stylish src",
-    "eslint:fix": "eslint --format stylish src --fix --fix-type problem,suggestion,layout",
-    "format": "npm run prettier:fix",
-    "lint": "npm run prettier && npm run eslint",
-    "lint:fix": "npm run prettier:fix && npm run eslint:fix",
-    "prepack": "npm run webpack",
-    "prettier": "prettier --check . --ignore-path ../../../.prettierignore",
-    "prettier:fix": "prettier --write . --ignore-path ../../../.prettierignore",
-    "start": "webpack serve",
-    "start:test": "webpack serve --config webpack.test.js",
-    "test": "npm run test:jest",
-    "test:jest": "jest",
-    "test:jest:verbose": "cross-env FLUID_TEST_VERBOSE=1 jest",
-    "webpack": "webpack --env production",
-    "webpack:dev": "webpack --env development"
-  },
-  "dependencies": {
-    "@fluid-example/example-utils": ">=2.0.0-internal.4.0.0 <2.0.0-internal.5.0.0",
-    "@fluidframework/aqueduct": ">=2.0.0-internal.4.0.0 <2.0.0-internal.5.0.0",
-    "@fluidframework/common-definitions": "^0.20.1",
-    "@fluidframework/container-definitions": ">=2.0.0-internal.4.0.0 <2.0.0-internal.5.0.0",
-    "@fluidframework/container-runtime-definitions": ">=2.0.0-internal.4.0.0 <2.0.0-internal.5.0.0",
-    "@fluidframework/core-interfaces": ">=2.0.0-internal.4.0.0 <2.0.0-internal.5.0.0",
-    "@fluidframework/runtime-utils": ">=2.0.0-internal.4.0.0 <2.0.0-internal.5.0.0",
-    "css-loader": "^1.0.0",
-    "react": "^17.0.1",
-    "react-dom": "^17.0.1",
-    "style-loader": "^1.0.0",
-    "uuid": "^8.3.1"
-  },
-  "devDependencies": {
-    "@fluid-tools/build-cli": "^0.8.0",
-    "@fluidframework/build-common": "^1.1.0",
-    "@fluidframework/eslint-config-fluid": "^2.0.0",
-    "@fluidframework/test-tools": "^0.2.3074",
-    "@rushstack/eslint-config": "^2.5.1",
-    "@types/expect-puppeteer": "2.2.1",
-    "@types/jest": "22.2.3",
-    "@types/jest-environment-puppeteer": "2.2.0",
-    "@types/node": "^14.18.36",
-    "@types/puppeteer": "1.3.0",
-    "clean-webpack-plugin": "^4.0.0",
-    "concurrently": "^6.2.0",
-    "cross-env": "^7.0.2",
-    "eslint": "~8.6.0",
-    "html-webpack-plugin": "^5.5.0",
-    "jest": "^26.6.3",
-    "jest-junit": "^10.0.0",
-    "jest-puppeteer": "^4.3.0",
-    "prettier": "~2.6.2",
-    "process": "^0.11.10",
-    "puppeteer": "^1.20.0",
-    "rimraf": "^2.6.2",
-    "ts-jest": "^26.4.4",
-    "ts-loader": "^9.3.0",
-    "typescript": "~4.5.5",
-    "webpack": "^5.72.0",
-    "webpack-cli": "^4.9.2",
-    "webpack-dev-server": "~4.6.0",
-    "webpack-merge": "^5.8.0"
-  },
-  "fluid": {
-    "browser": {
-      "umd": {
-        "files": [
-          "main.bundle.js"
-        ],
-        "library": "main"
-      }
-    }
-  },
-  "jest-junit": {
-    "outputDirectory": "nyc",
-    "outputName": "jest-junit-report.xml"
-  }
->>>>>>> 02f77047
 }