/*!
 * Copyright (c) Microsoft Corporation and contributors. All rights reserved.
 * Licensed under the MIT License.
 */

import * as services from "@fluidframework/server-services";
import { getOrCreateRepository } from "@fluidframework/server-services-client";
import { BaseTelemetryProperties, Lumberjack } from "@fluidframework/server-services-telemetry";
import {
	MongoManager,
	IDb,
	ISecretManager,
	IResources,
	IResourcesFactory,
	IRunner,
	IRunnerFactory,
	IWebServerFactory,
} from "@fluidframework/server-services-core";
import * as utils from "@fluidframework/server-services-utils";
import { Provider } from "nconf";
import * as winston from "winston";
import { RedisCache } from "@fluidframework/server-services";
import { RedisClientConnectionManager } from "@fluidframework/server-services-utils";
import { RiddlerRunner } from "./runner";
import { ITenantDocument } from "./tenantManager";
import { IRiddlerResourcesCustomizations } from "./customizations";
import { ITenantRepository, MongoTenantRepository } from "./mongoTenantRepository";

/**
 * @internal
 */
export class RiddlerResources implements IResources {
	public webServerFactory: IWebServerFactory;

	constructor(
		public readonly config: Provider,
		public readonly tenantRepository: ITenantRepository,
		public readonly tenantsCollectionName: string,
		public readonly mongoManager: MongoManager,
		public readonly port: any,
		public readonly loggerFormat: string,
		public readonly baseOrdererUrl: string,
		public readonly defaultHistorianUrl: string,
		public readonly defaultInternalHistorianUrl: string,
		public readonly secretManager: ISecretManager,
		public readonly fetchTenantKeyMetricIntervalMs: number,
		public readonly riddlerStorageRequestMetricIntervalMs: number,
		public readonly cache: RedisCache,
	) {
		const httpServerConfig: services.IHttpServerConfig = config.get("system:httpServer");
		const nodeClusterConfig: Partial<services.INodeClusterConfig> | undefined = config.get(
			"riddler:nodeClusterConfig",
		);
		const useNodeCluster = config.get("riddler:useNodeCluster");
		this.webServerFactory = useNodeCluster
			? new services.NodeClusterWebServerFactory(httpServerConfig, nodeClusterConfig)
			: new services.BasicWebServerFactory(httpServerConfig);
	}

	public async dispose(): Promise<void> {
		await this.mongoManager.close();
	}
}

/**
 * @internal
 */
export class RiddlerResourcesFactory implements IResourcesFactory<RiddlerResources> {
	public async create(
		config: Provider,
		customizations?: IRiddlerResourcesCustomizations,
	): Promise<RiddlerResources> {
		// Cache connection
		const redisConfig = config.get("redisForTenantCache");
		let cache: RedisCache;
		if (redisConfig) {
			const redisParams = {
				expireAfterSeconds: redisConfig.keyExpireAfterSeconds as number | undefined,
			};

<<<<<<< HEAD

			const retryDelays = {
				retryDelayOnFailover: 100,
				retryDelayOnClusterDown: 100,
				retryDelayOnTryAgain: 100,
				retryDelayOnMoved: redisConfig.retryDelayOnMoved ?? 100,
				maxRedirections: redisConfig.maxRedirections ?? 16,
			};

			const redisClient: Redis.default | Redis.Cluster = utils.getRedisClient(
				redisOptions,
				redisConfig.slotsRefreshTimeout,
				redisConfig.enableClustering,
				retryDelays,
			);

			cache = new RedisCache(redisClient, redisParams);
=======
			const redisClientConnectionManagerForTenantCache =
				customizations?.redisClientConnectionManagerForTenantCache
					? customizations.redisClientConnectionManagerForTenantCache
					: new RedisClientConnectionManager(
							undefined,
							redisConfig,
							redisConfig.enableClustering,
							redisConfig.slotsRefreshTimeout,
					  );
			cache = new RedisCache(redisClientConnectionManagerForTenantCache, redisParams);
>>>>>>> 2ed3a27a
		}
		// Database connection
		const factory = await services.getDbFactory(config);

		const operationsDbMongoManager = new MongoManager(factory);
		const tenantsCollectionName = config.get("mongo:collectionNames:tenants");
		const secretManager = new services.SecretManager();

		// Load configs for default tenants
		let globalDbMongoManager;
		const globalDbEnabled = config.get("mongo:globalDbEnabled") as boolean;
		if (globalDbEnabled) {
			const globalDbReconnect = (config.get("mongo:globalDbReconnect") as boolean) ?? false;
			globalDbMongoManager = new MongoManager(factory, globalDbReconnect, null, true);
		}

		const mongoManager = globalDbEnabled ? globalDbMongoManager : operationsDbMongoManager;
		const db: IDb = await mongoManager.getDatabase();

		const collection = db.collection<ITenantDocument>(tenantsCollectionName);
		const tenantRepository =
			customizations?.tenantRepository ?? new MongoTenantRepository(collection);
		const tenants = config.get("tenantConfig") as any[];
		const upsertP = tenants.map(async (tenant) => {
			tenant.key = secretManager.encryptSecret(tenant.key);
			await collection.upsert({ _id: tenant._id }, tenant, null);

			// Skip creating anything with credentials - we assume this is external to us and something we can't
			// or don't want to automatically create (i.e. GitHub)
			if (!tenant.storage.credentials) {
				try {
					const storageUrl = config.get("storage:storageUrl");
					await getOrCreateRepository(
						storageUrl,
						tenant.storage.owner,
						tenant.storage.repository,
					);
				} catch (err) {
					// This is okay to fail since the repos are alreay created in production.
					winston.error(`Error creating repos`);
					Lumberjack.error(
						`Error creating repos`,
						{ [BaseTelemetryProperties.tenantId]: tenant._id },
						err,
					);
				}
			}
		});
		await Promise.all(upsertP);

		const loggerFormat = config.get("logger:morganFormat");
		const port = utils.normalizePort(process.env.PORT || "5000");
		const serverUrl = config.get("worker:serverUrl");
		const defaultHistorianUrl = config.get("worker:blobStorageUrl");
		const defaultInternalHistorianUrl =
			config.get("worker:internalBlobStorageUrl") || defaultHistorianUrl;

		const fetchTenantKeyMetricIntervalMs = config.get("apiCounters:fetchTenantKeyMetricMs");
		const riddlerStorageRequestMetricIntervalMs = config.get(
			"apiCounters:riddlerStorageRequestMetricMs",
		);

		return new RiddlerResources(
			config,
			tenantRepository,
			tenantsCollectionName,
			mongoManager,
			port,
			loggerFormat,
			serverUrl,
			defaultHistorianUrl,
			defaultInternalHistorianUrl,
			secretManager,
			fetchTenantKeyMetricIntervalMs,
			riddlerStorageRequestMetricIntervalMs,
			cache,
		);
	}
}

/**
 * @internal
 */
export class RiddlerRunnerFactory implements IRunnerFactory<RiddlerResources> {
	public async create(resources: RiddlerResources): Promise<IRunner> {
		return new RiddlerRunner(
			resources.webServerFactory,
			resources.tenantRepository,
			resources.port,
			resources.loggerFormat,
			resources.baseOrdererUrl,
			resources.defaultHistorianUrl,
			resources.defaultInternalHistorianUrl,
			resources.secretManager,
			resources.fetchTenantKeyMetricIntervalMs,
			resources.riddlerStorageRequestMetricIntervalMs,
			resources.cache,
			resources.config,
		);
	}
}<|MERGE_RESOLUTION|>--- conflicted
+++ resolved
@@ -78,8 +78,6 @@
 				expireAfterSeconds: redisConfig.keyExpireAfterSeconds as number | undefined,
 			};
 
-<<<<<<< HEAD
-
 			const retryDelays = {
 				retryDelayOnFailover: 100,
 				retryDelayOnClusterDown: 100,
@@ -88,15 +86,6 @@
 				maxRedirections: redisConfig.maxRedirections ?? 16,
 			};
 
-			const redisClient: Redis.default | Redis.Cluster = utils.getRedisClient(
-				redisOptions,
-				redisConfig.slotsRefreshTimeout,
-				redisConfig.enableClustering,
-				retryDelays,
-			);
-
-			cache = new RedisCache(redisClient, redisParams);
-=======
 			const redisClientConnectionManagerForTenantCache =
 				customizations?.redisClientConnectionManagerForTenantCache
 					? customizations.redisClientConnectionManagerForTenantCache
@@ -105,9 +94,9 @@
 							redisConfig,
 							redisConfig.enableClustering,
 							redisConfig.slotsRefreshTimeout,
+							retryDelays,
 					  );
 			cache = new RedisCache(redisClientConnectionManagerForTenantCache, redisParams);
->>>>>>> 2ed3a27a
 		}
 		// Database connection
 		const factory = await services.getDbFactory(config);
