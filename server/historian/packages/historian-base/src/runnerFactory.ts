--- conflicted
+++ resolved
@@ -58,7 +58,6 @@
 			expireAfterSeconds: redisConfig.keyExpireAfterSeconds as number | undefined,
 		};
 
-<<<<<<< HEAD
 		const retryDelays = {
 			retryDelayOnFailover: 100,
 			retryDelayOnClusterDown: 100,
@@ -67,15 +66,6 @@
 			maxRedirections: redisConfig.maxRedirections ?? 16,
 		};
 
-		const redisClient: Redis.default | Redis.Cluster = utils.getRedisClient(
-			redisOptions,
-			redisConfig.slotsRefreshTimeout,
-			redisConfig.enableClustering,
-			retryDelays,
-		);
-
-=======
->>>>>>> 2ed3a27a
 		const disableGitCache = config.get("restGitService:disableGitCache") as boolean | undefined;
 		const gitCache = disableGitCache
 			? undefined
@@ -96,41 +86,6 @@
 
 		// Redis connection for throttling.
 		const redisConfigForThrottling = config.get("redisForThrottling");
-<<<<<<< HEAD
-		const redisOptionsForThrottling: Redis.RedisOptions = {
-			host: redisConfigForThrottling.host,
-			port: redisConfigForThrottling.port,
-			password: redisConfigForThrottling.pass,
-			connectTimeout: redisConfigForThrottling.connectTimeout,
-			enableReadyCheck: true,
-			maxRetriesPerRequest: redisConfigForThrottling.maxRetriesPerRequest,
-			enableOfflineQueue: redisConfigForThrottling.enableOfflineQueue,
-			retryStrategy: utils.getRedisClusterRetryStrategy({
-				delayPerAttemptMs: 50,
-				maxDelayMs: 2000,
-			}),
-		};
-		if (redisConfigForThrottling.enableAutoPipelining) {
-			/**
-			 * When enabled, all commands issued during an event loop iteration are automatically wrapped in a
-			 * pipeline and sent to the server at the same time. This can improve performance by 30-50%.
-			 * More info: https://github.com/luin/ioredis#autopipelining
-			 */
-			redisOptionsForThrottling.enableAutoPipelining = true;
-			redisOptionsForThrottling.autoPipeliningIgnoredCommands = ["ping"];
-		}
-		if (redisConfigForThrottling.tls) {
-			redisOptionsForThrottling.tls = {
-				servername: redisConfigForThrottling.host,
-			};
-		}
-		const redisClientForThrottling: Redis.default | Redis.Cluster = utils.getRedisClient(
-			redisOptionsForThrottling,
-			redisConfigForThrottling.slotsRefreshTimeout,
-			redisConfigForThrottling.enableClustering,
-			retryDelays,
-		);
-=======
 		const redisClientConnectionManagerForThrottling =
 			customizations?.redisClientConnectionManagerForThrottling
 				? customizations.redisClientConnectionManagerForThrottling
@@ -139,9 +94,9 @@
 						redisConfigForThrottling,
 						redisConfig.enableClustering,
 						redisConfig.slotsRefreshTimeout,
+						retryDelays,
 				  );
 
->>>>>>> 2ed3a27a
 		const redisParamsForThrottling = {
 			expireAfterSeconds: redisConfigForThrottling.keyExpireAfterSeconds as
 				| number
