--- conflicted
+++ resolved
@@ -20,7 +20,7 @@
 import { FileHandle } from "fs/promises";
 import { Stream } from "stream";
 import { Abortable } from "events";
-import { Redis as IoRedis, RedisOptions as IoRedisOptions } from "ioredis";
+import { Redis as IoRedis, RedisOptions as IoRedisOptions, Cluster } from "ioredis";
 import { Lumberjack } from "@fluidframework/server-services-telemetry";
 import { IFileSystemManager, IFileSystemManagerParams, IFileSystemPromises } from "../definitions";
 import { getStats, packedRefsFileName, SystemErrors } from "../fileSystemHelper";
@@ -49,59 +49,33 @@
 		redisParam: RedisParams,
 		redisOptions: IoRedisOptions,
 		redisFsConfig: RedisFsConfig,
-<<<<<<< HEAD
+		fsManagerParams?: IFileSystemManagerParams,
+		createRedisClient?: (options: IoRedisOptions) => IoRedis | Cluster,
 		enableClustering: boolean = false,
-=======
-		fsManagerParams?: IFileSystemManagerParams,
-		createRedisClient?: (options: IoRedisOptions) => IoRedis,
->>>>>>> 22384c4b
 	) {
 		this.promises = RedisFs.getInstance(
 			redisParam,
 			redisOptions,
 			redisFsConfig,
-<<<<<<< HEAD
-			enableClustering,
-=======
 			fsManagerParams,
 			createRedisClient,
->>>>>>> 22384c4b
+			enableClustering,
 		);
 	}
 }
 
 export class RedisFs implements IFileSystemPromises {
-	private static redisClientInstance: IoRedis;
+	private static redisClientInstance: IoRedis | Cluster;
 	public readonly redisFsClient: IRedis;
 
 	constructor(
 		redisParams: RedisParams,
 		redisOptions: IoRedisOptions,
 		private readonly redisFsConfig: RedisFsConfig,
-<<<<<<< HEAD
+		fsManagerParams?: IFileSystemManagerParams,
+		createRedisClient: (options: IoRedisOptions) => IoRedis | Cluster = (opts) =>
+			new IoRedis(opts),
 		enableClustering: boolean = false,
-	) {
-		const redisClient: IoRedis.default | IoRedis.Cluster = enableClustering
-			? new IoRedis.Cluster(
-					[
-						{
-							port: redisOptions.port,
-							host: redisOptions.host,
-						},
-					],
-					{
-						redisOptions,
-						slotsRefreshTimeout: 10000,
-						dnsLookup: (adr, callback) => callback(null, adr),
-						showFriendlyErrorStack: true,
-					},
-			  )
-			: new IoRedis.default(redisOptions);
-
-		this.redisFsClient = new Redis(redisClient, redisParams);
-=======
-		fsManagerParams?: IFileSystemManagerParams,
-		createRedisClient: (options: IoRedisOptions) => IoRedis = (opts) => new IoRedis(opts),
 	) {
 		if (!RedisFs.redisClientInstance) {
 			RedisFs.redisClientInstance = createRedisClient(redisOptions);
@@ -114,28 +88,15 @@
 						redisParams,
 				  )
 				: new Redis(RedisFs.redisClientInstance, redisParams);
->>>>>>> 22384c4b
 	}
 
 	public static getInstance(
 		redisParams: RedisParams,
 		redisOptions: IoRedisOptions,
 		redisFsConfig: RedisFsConfig,
-<<<<<<< HEAD
+		fsManagerParams?: IFileSystemManagerParams,
+		createRedisClient?: (options: IoRedisOptions) => IoRedis | Cluster,
 		enableClustering: boolean = false,
-	): RedisFs {
-		if (!RedisFs.instance) {
-			RedisFs.instance = new RedisFs(
-				redisParams,
-				redisOptions,
-				redisFsConfig,
-				enableClustering,
-			);
-		}
-		return RedisFs.instance;
-=======
-		fsManagerParams?: IFileSystemManagerParams,
-		createRedisClient?: (options: IoRedisOptions) => IoRedis,
 	): RedisFs {
 		return new RedisFs(
 			redisParams,
@@ -143,8 +104,8 @@
 			redisFsConfig,
 			fsManagerParams,
 			createRedisClient,
-		);
->>>>>>> 22384c4b
+			enableClustering,
+		);
 	}
 
 	/**
