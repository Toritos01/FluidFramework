--- conflicted
+++ resolved
@@ -55,13 +55,8 @@
 	private readonly prefix: string = "fs";
 
 	constructor(
-<<<<<<< HEAD
 		private readonly client: IoRedis.default | IoRedis.Cluster,
-		parameters?: IRedisParameters,
-=======
-		private readonly client: IoRedis.default,
 		private readonly parameters?: RedisParams,
->>>>>>> 22384c4b
 	) {
 		if (parameters?.expireAfterSeconds) {
 			this.expireAfterSeconds = parameters.expireAfterSeconds;
@@ -168,7 +163,7 @@
 		 * Key that points to the HashMap in Redis.
 		 */
 		private readonly hashMapKey: string,
-		private readonly client: IoRedis.default,
+		private readonly client: IoRedis.default | IoRedis.Cluster,
 		private readonly parameters?: RedisParams,
 	) {
 		if (parameters?.expireAfterSeconds) {
