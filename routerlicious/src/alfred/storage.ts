--- conflicted
+++ resolved
@@ -59,10 +59,10 @@
     return commits.length > 0 ? commits[0] : null;
 }
 
-<<<<<<< HEAD
 export async function getAllVersions(gitManager: git.GitManager, id: string): Promise<ICommit[]> {
     return await gitManager.getCommits(id, 1);
-=======
+}
+
 /**
  * Retrieves the forks for the given document
  */
@@ -115,5 +115,4 @@
     await producer.send(JSON.stringify(rawMessage), id);
 
     return name;
->>>>>>> 5ca093cd
 }