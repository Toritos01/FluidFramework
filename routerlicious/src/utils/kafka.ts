<<<<<<< HEAD
import * as kafka from "kafka-rest";
import { Deferred } from "./promises";

/**
=======
import * as kafka from "kafka-node";
import { debug } from "./debug";
import { Deferred } from "./promises";

/**
 * Ensures that the provided topics are ready
 */
export function ensureTopics(client: kafka.Client, topics: string[]): Promise<void> {
    return new Promise<void>((resolve, reject) => {
        // We make use of a refreshMetadata call to validate the given topics exist
        client.refreshMetadata(
            topics,
            (error, data) => {
                if (error) {
                    debug(error);
                    return reject();
                }

                return resolve();
            });
    });
}

/**
>>>>>>> 4c7639f3
 * A pending message the producer is holding on to
 */
interface IPendingMessage {
    // The deferred is used to resolve a promise once the message is sent
    deferred: Deferred<any>;

    // The message to send
    message: string;
}

/**
 * Wrapper around a kafka producer that reconnects when the connection is lost
 */
export class Producer {
    private messages: {[key: string]: IPendingMessage[]} = {};
    private client: any;
    private producer: any;
    private connecting = false;
    private connected = false;
    private sendPending = false;

    constructor(private endpoint: string, private topic: string) {
        this.connect();
    }

    /**
     * Sends the provided message to Kafka
     */
    public send(message: string, key: string): Promise<any> {
        // Get the list of pending messages for the given key
        if (!(key in this.messages)) {
            this.messages[key] = [];
        }
        const pending = this.messages[key];

        // Insert a new pending message
        const deferred = new Deferred<any>();
        pending.push({ deferred, message });

        // Mark the need to send a message
        this.requestSend();

        return deferred.promise;
    }

    /**
     * Notifies of the need to send pending messages. We defer sending messages to batch together messages
     * to the same partition.
     */
    private requestSend() {
        // Exit early if there is a pending send
        if (this.sendPending) {
            return;
        }

        // If we aren't connected yet defer sending until connected
        if (!this.connected) {
            return;
        }

        this.sendPending = true;

        // use setImmediate to play well with the node event loop
        setImmediate(() => {
            this.sendPendingMessages();
            this.sendPending = false;
        });
    }

    /**
     * Sends all pending messages
     */
    private sendPendingMessages() {
        let count = 0;

        // tslint:disable-next-line:forin
        for (const key in this.messages) {
            this.sendMessages(key, this.messages[key]);
            count += this.messages[key].length;
        }

        this.messages = {};
    }

    /**
     * Sends a single message to Kafka
     */
    private sendMessages(key: string, pendingMessages: IPendingMessage[]) {
        const messages = pendingMessages.map((message) => 
        {
            return {value: message.message, key: key};
        });
        this.producer.produce(messages, (error, data) => {
                if (error) {
                    pendingMessages.forEach((message) => message.deferred.reject(error));
                } else {
                    pendingMessages.forEach((message) => message.deferred.resolve(data));
                }
            });
    }

    /**
     * Creates a connection to Kafka. Will reconnect on failure.
     */
    private connect() {
        // Exit out if we are already connected or are in the process of connecting
        if (this.connected || this.connecting) {
            return;
        }

        this.connecting = true;
        this.client = new kafka({ 'url': this.endpoint });
        this.producer = this.client.topic(this.topic);

        this.connected = true;
        this.connecting = false;
        this.sendPendingMessages();
    }
}

<<<<<<< HEAD
/**
 * Commit offsets using REST client directly.
 */
export function commitOffset(client: any, path: string, commitRequest: any): Promise<void> {
    return new Promise<any>((resolve, reject) => {
        client.post(path + '/offsets', commitRequest, null, (err, data) => {
            if (err) {
                reject(err);
            } else {
                resolve(JSON.stringify(data));
            }
        });
    });
}
=======
    /**
     * Handles an error that requires a reconnect to Kafka
     */
    private handleError(error: any) {
        // Close the client if it exists
        if (this.client) {
            this.client.close((closeError) => {
                if (closeError) {
                    debug(closeError);
                }
            });
            this.client = undefined;
        }

        // TODO should we reject any pending messages?

        this.connecting = this.connected = false;
        debug("Kafka error - attempting reconnect", error);
        this.connect();
    }
}
>>>>>>> 4c7639f3
<|MERGE_RESOLUTION|>--- conflicted
+++ resolved
@@ -1,10 +1,4 @@
-<<<<<<< HEAD
 import * as kafka from "kafka-rest";
-import { Deferred } from "./promises";
-
-/**
-=======
-import * as kafka from "kafka-node";
 import { debug } from "./debug";
 import { Deferred } from "./promises";
 
@@ -28,7 +22,6 @@
 }
 
 /**
->>>>>>> 4c7639f3
  * A pending message the producer is holding on to
  */
 interface IPendingMessage {
@@ -149,7 +142,6 @@
     }
 }
 
-<<<<<<< HEAD
 /**
  * Commit offsets using REST client directly.
  */
@@ -164,26 +156,3 @@
         });
     });
 }
-=======
-    /**
-     * Handles an error that requires a reconnect to Kafka
-     */
-    private handleError(error: any) {
-        // Close the client if it exists
-        if (this.client) {
-            this.client.close((closeError) => {
-                if (closeError) {
-                    debug(closeError);
-                }
-            });
-            this.client = undefined;
-        }
-
-        // TODO should we reject any pending messages?
-
-        this.connecting = this.connected = false;
-        debug("Kafka error - attempting reconnect", error);
-        this.connect();
-    }
-}
->>>>>>> 4c7639f3
