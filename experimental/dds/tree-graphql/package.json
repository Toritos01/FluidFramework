--- conflicted
+++ resolved
@@ -1,10 +1,6 @@
 {
   "name": "@fluid-experimental/tree-graphql",
-<<<<<<< HEAD
-  "version": "1.2.0",
-=======
   "version": "2.0.0",
->>>>>>> 6f4c1dbf
   "description": "Prototype using GraphQL to access a distributed tree",
   "homepage": "https://fluidframework.com",
   "repository": {
@@ -40,11 +36,7 @@
     "tsc": "tsc"
   },
   "dependencies": {
-<<<<<<< HEAD
-    "@fluid-experimental/tree": "^1.2.0",
-=======
     "@fluid-experimental/tree": "^2.0.0",
->>>>>>> 6f4c1dbf
     "@fluidframework/common-utils": "^0.32.1",
     "@graphql-codegen/plugin-helpers": "^1.18.2",
     "@graphql-codegen/visitor-plugin-common": "^1.18.2",
@@ -52,13 +44,8 @@
     "graphql-tools": "^7.0.2"
   },
   "devDependencies": {
-<<<<<<< HEAD
-    "@fluidframework/mocha-test-setup": "^1.2.0",
-    "@fluidframework/test-runtime-utils": "^1.2.0",
-=======
     "@fluidframework/mocha-test-setup": "^2.0.0",
     "@fluidframework/test-runtime-utils": "^2.0.0",
->>>>>>> 6f4c1dbf
     "@graphql-codegen/cli": "1.20.1",
     "@graphql-codegen/typescript": "1.20.2",
     "@microsoft/api-extractor": "^7.22.2",
