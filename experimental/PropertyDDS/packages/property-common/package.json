--- conflicted
+++ resolved
@@ -1,10 +1,6 @@
 {
   "name": "@fluid-experimental/property-common",
-<<<<<<< HEAD
-  "version": "2.0.0-internal.3.1.0",
-=======
   "version": "2.0.0-internal.4.0.0",
->>>>>>> b4567669
   "description": "common functions used in properties",
   "homepage": "https://fluidframework.com",
   "repository": {
@@ -75,11 +71,7 @@
   "devDependencies": {
     "@fluidframework/build-common": "^1.1.0",
     "@fluidframework/eslint-config-fluid": "^2.0.0",
-<<<<<<< HEAD
-    "@fluidframework/mocha-test-setup": ">=2.0.0-internal.3.1.0 <2.0.0-internal.4.0.0",
-=======
     "@fluidframework/mocha-test-setup": ">=2.0.0-internal.4.0.0 <2.0.0-internal.5.0.0",
->>>>>>> b4567669
     "@microsoft/api-extractor": "^7.22.2",
     "@rushstack/eslint-config": "^2.5.1",
     "@types/chai": "^4.0.0",
