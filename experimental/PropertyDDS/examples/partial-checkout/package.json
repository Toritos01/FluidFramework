--- conflicted
+++ resolved
@@ -77,12 +77,8 @@
 		"react-dom": "^17.0.1"
 	},
 	"devDependencies": {
-<<<<<<< HEAD
-		"@fluidframework/build-common": "^1.2.0",
+		"@fluidframework/build-common": "^2.0.0",
 		"@fluidframework/build-tools": "^0.20.0",
-=======
-		"@fluidframework/build-common": "^2.0.0",
->>>>>>> 6768ac20
 		"@types/expect-puppeteer": "2.2.1",
 		"@types/jest": "22.2.3",
 		"@types/jest-environment-puppeteer": "2.2.0",
