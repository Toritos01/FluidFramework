{
	"name": "@fluidframework/azure-end-to-end-tests",
	"version": "2.0.0-rc.4.0.0",
	"description": "Azure client end to end tests",
	"homepage": "https://fluidframework.com",
	"repository": {
		"type": "git",
		"url": "https://github.com/microsoft/FluidFramework.git",
		"directory": "azure/packages/test/end-to-end-tests"
	},
	"license": "MIT",
	"author": "Microsoft and contributors",
	"sideEffects": false,
	"type": "module",
	"scripts": {
		"build": "fluid-build . --task build",
		"build:compile": "fluid-build . --task compile",
		"build:test": "tsc --project ./src/test/tsconfig.json",
		"check:prettier": "prettier --check . --cache --ignore-path ../../../../.prettierignore",
		"clean": "rimraf --glob dist lib \"**/*.tsbuildinfo\" \"**/*.build.log\" nyc",
		"eslint": "eslint --format stylish src",
		"eslint:fix": "eslint --format stylish src --fix --fix-type problem,suggestion,layout",
		"format": "fluid-build --task format .",
		"format:prettier": "prettier --write . --cache --ignore-path ../../../../.prettierignore",
		"lint": "fluid-build . --task lint",
		"lint:fix": "fluid-build . --task eslint:fix --task format",
		"start:tinylicious:test": "PORT=7071 tinylicious > tinylicious.log 2>&1",
		"test": "npm run test:realsvc",
		"test:coverage": "c8 npm test",
		"test:realsvc": "npm run test:realsvc:tinylicious",
		"test:realsvc:azure": "cross-env FLUID_CLIENT=azure npm run test:realsvc:azure:run",
		"test:realsvc:azure:run": "mocha --recursive \"lib/test/**/*.spec.*js\" --exit --timeout 20000 --config src/test/.mocharc.cjs",
		"test:realsvc:run": "mocha lib/test --config src/test/.mocharc.cjs",
		"test:realsvc:tinylicious": "start-server-and-test start:tinylicious:test 7071 test:realsvc:azure:run",
		"test:realsvc:verbose": "cross-env FLUID_TEST_VERBOSE=1 npm run test:realsvc"
	},
	"c8": {
		"all": true,
		"cache-dir": "nyc/.cache",
		"exclude": [
			"src/test/**/*.*ts",
			"lib/test/**/*.*js"
		],
		"exclude-after-remap": false,
		"include": [
			"src/**/*.*ts",
			"lib/**/*.*js"
		],
		"report-dir": "nyc/report",
		"reporter": [
			"cobertura",
			"html",
			"text"
		],
		"temp-directory": "nyc/.nyc_output"
	},
	"dependencies": {
		"@fluid-experimental/data-objects": "workspace:~",
		"@fluid-internal/client-utils": "workspace:~",
		"@fluid-internal/mocha-test-setup": "workspace:~",
		"@fluidframework/aqueduct": "workspace:~",
		"@fluidframework/azure-client": "workspace:~",
		"@fluidframework/container-definitions": "workspace:~",
		"@fluidframework/container-loader": "workspace:~",
		"@fluidframework/core-interfaces": "workspace:~",
		"@fluidframework/counter": "workspace:~",
		"@fluidframework/datastore-definitions": "workspace:~",
		"@fluidframework/fluid-static": "workspace:~",
		"@fluidframework/map": "workspace:~",
		"@fluidframework/matrix": "workspace:~",
		"@fluidframework/runtime-definitions": "workspace:~",
		"@fluidframework/sequence": "workspace:~",
		"@fluidframework/telemetry-utils": "workspace:~",
		"@fluidframework/test-runtime-utils": "workspace:~",
		"@fluidframework/test-utils": "workspace:~",
<<<<<<< HEAD
		"axios": "^1.6.2",
=======
		"@fluidframework/tree": "workspace:~",
>>>>>>> 3c7a25bd
		"cross-env": "^7.0.3",
		"mocha": "^10.2.0",
		"mocha-json-output-reporter": "^2.0.1",
		"mocha-multi-reporters": "^1.5.1",
		"moment": "^2.21.0",
		"sinon": "^17.0.1",
		"start-server-and-test": "^2.0.3",
		"tinylicious": "^4.0.0",
		"uuid": "^9.0.0"
	},
	"devDependencies": {
		"@biomejs/biome": "^1.6.2",
		"@fluidframework/build-common": "^2.0.3",
		"@fluidframework/build-tools": "0.38.0-259537",
		"@fluidframework/eslint-config-fluid": "^5.1.0",
		"@types/mocha": "^9.1.1",
		"@types/nock": "^9.3.0",
		"@types/node": "^18.19.0",
		"@types/sinon": "^17.0.3",
		"@types/uuid": "^9.0.2",
		"c8": "^8.0.1",
		"eslint": "~8.55.0",
		"nock": "^13.3.3",
		"prettier": "~3.0.3",
		"rimraf": "^4.4.0",
		"typescript": "~5.1.6"
	},
	"typeValidation": {
		"disabled": true,
		"broken": {}
	}
}<|MERGE_RESOLUTION|>--- conflicted
+++ resolved
@@ -73,11 +73,8 @@
 		"@fluidframework/telemetry-utils": "workspace:~",
 		"@fluidframework/test-runtime-utils": "workspace:~",
 		"@fluidframework/test-utils": "workspace:~",
-<<<<<<< HEAD
+		"@fluidframework/tree": "workspace:~",
 		"axios": "^1.6.2",
-=======
-		"@fluidframework/tree": "workspace:~",
->>>>>>> 3c7a25bd
 		"cross-env": "^7.0.3",
 		"mocha": "^10.2.0",
 		"mocha-json-output-reporter": "^2.0.1",
