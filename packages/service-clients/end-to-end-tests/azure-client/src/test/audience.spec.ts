--- conflicted
+++ resolved
@@ -6,34 +6,17 @@
 import { strict as assert } from "node:assert";
 import { AxiosResponse } from "axios";
 
-<<<<<<< HEAD
 import { AzureClient, type AzureContainerServices } from "@fluidframework/azure-client";
 import { AttachState } from "@fluidframework/container-definitions";
 import { ConnectionState } from "@fluidframework/container-loader";
-import { ConfigTypes, IConfigProviderBase } from "@fluidframework/core-interfaces";
 import { ContainerSchema, type IFluidContainer } from "@fluidframework/fluid-static";
+import { ScopeType } from "@fluidframework/azure-client/internal";
 import { SharedMap } from "@fluidframework/map/internal";
 import { timeoutPromise } from "@fluidframework/test-utils/internal";
 
 import { createAzureClient, createContainerFromPayload } from "./AzureClientFactory.js";
-import { waitForMember } from "./utils.js";
+import { configProvider, waitForMember } from "./utils.js";
 import * as ephemeralSummaryTrees from "./ephemeralSummaryTrees.js";
-
-const configProvider = (settings: Record<string, ConfigTypes>): IConfigProviderBase => ({
-	getRawConfig: (name: string): ConfigTypes => settings[name],
-});
-=======
-import { AzureClient } from "@fluidframework/azure-client";
-import { ScopeType } from "@fluidframework/azure-client/internal";
-import { AttachState } from "@fluidframework/container-definitions";
-import { ConnectionState } from "@fluidframework/container-loader";
-import { ContainerSchema } from "@fluidframework/fluid-static";
-import { SharedMap } from "@fluidframework/map/internal";
-import { timeoutPromise } from "@fluidframework/test-utils/internal";
-
-import { createAzureClient } from "./AzureClientFactory.js";
-import { configProvider, waitForMember } from "./utils.js";
->>>>>>> 3c7a25bd
 
 describe("Fluid audience", () => {
 	const connectTimeoutMs = 10_000;
