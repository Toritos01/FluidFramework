--- conflicted
+++ resolved
@@ -393,11 +393,7 @@
 
     private async resolveCore(
         request: IRequest,
-<<<<<<< HEAD
-        pendingLocalState?: IPendingLocalState,
-=======
         pendingLocalState?: IPendingContainerState,
->>>>>>> 3c923a5a
     ): Promise<{ container: Container; parsed: IParsedUrl; }> {
         const resolvedAsFluid = await this.services.urlResolver.resolve(request);
         ensureFluidResolvedUrl(resolvedAsFluid);
