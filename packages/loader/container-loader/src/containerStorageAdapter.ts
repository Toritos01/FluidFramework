--- conflicted
+++ resolved
@@ -106,15 +106,10 @@
 	}
 
 	private getBlobContents(snapshotTree: ISnapshotTreeWithBlobContents) {
-<<<<<<< HEAD
 		if (snapshotTree.blobsContents !== undefined) {
-			for (const [id, value] of Object.entries(snapshotTree.blobsContents)) {
+			for (const [id, value] of Object.entries(snapshotTree.blobsContents ?? {})) {
 				this.blobContents[id] = value;
 			}
-=======
-		for (const [id, value] of Object.entries(snapshotTree.blobsContents ?? {})) {
-			this.blobContents[id] = value;
->>>>>>> 54c13367
 		}
 		for (const [_, tree] of Object.entries(snapshotTree.trees)) {
 			this.getBlobContents(tree);
