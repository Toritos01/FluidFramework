--- conflicted
+++ resolved
@@ -18,15 +18,6 @@
     EstablishingConnection = 3,
 
     /**
-<<<<<<< HEAD
-     * See {@link ConnectionState.CatchingUp}, which is the new name for this state.
-     * @deprecated - This state itself is not gone, just being renamed. Please use {@link ConnectionState.CatchingUp}.
-     */
-    Connecting = 1,
-
-    /**
-=======
->>>>>>> 2fbb688b
      * The container has an inbound connection only, and is catching up to the latest known state from the service.
      */
     CatchingUp = 1,
