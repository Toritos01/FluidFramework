/*!
 * Copyright (c) Microsoft Corporation and contributors. All rights reserved.
 * Licensed under the MIT License.
 */

import { ITelemetryLogger } from "@fluidframework/common-definitions";
import { assert, LazyPromise } from "@fluidframework/common-utils";
import {
    IAudience,
    IContainerContext,
    IDeltaManager,
    ILoader,
    IRuntime,
    ICriticalContainerError,
    AttachState,
    ILoaderOptions,
    IRuntimeFactory,
    IProvideRuntimeFactory,
    IFluidCodeDetails,
    IFluidCodeDetailsComparer,
    IProvideFluidCodeDetailsComparer,
    ICodeDetailsLoader,
    IFluidModuleWithDetails,
<<<<<<< HEAD
    IFluidModule,
=======
    ISnapshotTreeWithBlobContents,
>>>>>>> 3c923a5a
} from "@fluidframework/container-definitions";
import {
    IRequest,
    IResponse,
    FluidObject,
} from "@fluidframework/core-interfaces";
import { IDocumentStorageService } from "@fluidframework/driver-definitions";
import { isFluidResolvedUrl } from "@fluidframework/driver-utils";
import {
    IClientConfiguration,
    IClientDetails,
    IDocumentMessage,
    IQuorum,
    IQuorumClients,
    ISequencedDocumentMessage,
    ISignalMessage,
    ISnapshotTree,
    ISummaryTree,
    IVersion,
    MessageType,
} from "@fluidframework/protocol-definitions";
import { PerformanceEvent } from "@fluidframework/telemetry-utils";
import { Container } from "./container";

const PackageNotFactoryError = "Code package does not implement IRuntimeFactory";

export class ContainerContext implements IContainerContext {
    public static async createOrLoad(
        container: Container,
        scope: FluidObject,
        codeLoader: ICodeDetailsLoader,
        codeDetails: IFluidCodeDetails,
        baseSnapshot: ISnapshotTree | undefined,
        deltaManager: IDeltaManager<ISequencedDocumentMessage, IDocumentMessage>,
        quorum: IQuorum,
        loader: ILoader,
        submitFn: (type: MessageType, contents: any, batch: boolean, appData: any) => number,
        submitSignalFn: (contents: any) => void,
        closeFn: (error?: ICriticalContainerError) => void,
        version: string,
        updateDirtyContainerState: (dirty: boolean) => void,
        existing: boolean,
        pendingLocalState?: unknown,
    ): Promise<ContainerContext> {
        const context = new ContainerContext(
            container,
            scope,
            codeLoader,
            codeDetails,
            baseSnapshot,
            deltaManager,
            quorum,
            loader,
            submitFn,
            submitSignalFn,
            closeFn,
            version,
            updateDirtyContainerState,
            existing,
            pendingLocalState);
        await context.instantiateRuntime(existing);
        return context;
    }

    public readonly taggedLogger: ITelemetryLogger;

    public get clientId(): string | undefined {
        return this.container.clientId;
    }

    /**
     * DISCLAIMER: this id is only for telemetry purposes. Not suitable for any other usages.
     */
    public get id(): string {
        const resolvedUrl = this.container.resolvedUrl;
        if (isFluidResolvedUrl(resolvedUrl)) {
            return resolvedUrl.id;
        }
        return "";
    }

    public get clientDetails(): IClientDetails {
        return this.container.clientDetails;
    }

    public get connected(): boolean {
        return this.container.connected;
    }

    public get canSummarize(): boolean {
        return "summarize" in this.runtime;
    }

    public get serviceConfiguration(): IClientConfiguration | undefined {
        return this.container.serviceConfiguration;
    }

    public get audience(): IAudience {
        return this.container.audience;
    }

    public get options(): ILoaderOptions {
        return this.container.options;
    }

    public get baseSnapshot() {
        return this._baseSnapshot;
    }

    public get storage(): IDocumentStorageService {
        return this.container.storage;
    }

    private _runtime: IRuntime | undefined;
    private get runtime() {
        if (this._runtime === undefined) {
            throw new Error("Attempted to access runtime before it was defined");
        }
        return this._runtime;
    }

    private _disposed = false;

    public get disposed() {
        return this._disposed;
    }

    public get codeDetails() { return this._codeDetails; }

    private readonly _quorum: IQuorum;
    public get quorum(): IQuorumClients { return this._quorum; }

    private readonly _fluidModuleP: Promise<IFluidModuleWithDetails>;

    constructor(
        private readonly container: Container,
        public readonly scope: FluidObject,
        private readonly codeLoader: ICodeDetailsLoader,
        private readonly _codeDetails: IFluidCodeDetails,
        private _baseSnapshot: ISnapshotTree | undefined,
        public readonly deltaManager: IDeltaManager<ISequencedDocumentMessage, IDocumentMessage>,
        quorum: IQuorum,
        public readonly loader: ILoader,
        public readonly submitFn: (type: MessageType, contents: any, batch: boolean, appData: any) => number,
        public readonly submitSignalFn: (contents: any) => void,
        public readonly closeFn: (error?: ICriticalContainerError) => void,
        public readonly version: string,
        public readonly updateDirtyContainerState: (dirty: boolean) => void,
        public readonly existing: boolean,
        public readonly pendingLocalState?: unknown,

    ) {
        this._quorum = quorum;
        this.taggedLogger = container.subLogger;
        this._fluidModuleP = new LazyPromise<IFluidModuleWithDetails>(
            async () => this.loadCodeModule(_codeDetails),
        );
        this.attachListener();
    }

    /**
     * @deprecated - Temporary migratory API, to be removed when customers no longer need it.  When removed,
     * ContainerContext should only take an IQuorumClients rather than an IQuorum.  See IContainerContext for more
     * details.
     */
    public getSpecifiedCodeDetails(): IFluidCodeDetails | undefined {
        return (this._quorum.get("code") ?? this._quorum.get("code2")) as IFluidCodeDetails | undefined;
    }

    public dispose(error?: Error): void {
        if (this._disposed) {
            return;
        }
        this._disposed = true;

        this.runtime.dispose(error);
        this._quorum.dispose();
        this.deltaManager.dispose();
    }

    public getLoadedFromVersion(): IVersion | undefined {
        return this.container.loadedFromVersion;
    }

    public get attachState(): AttachState {
        return this.container.attachState;
    }

    /**
     * Create a summary. Used when attaching or serializing a detached container.
     *
     * @param blobRedirectTable - A table passed during the attach process. While detached, blob upload is supported
     * using IDs generated locally. After attach, these IDs cannot be used, so this table maps the old local IDs to the
     * new storage IDs so requests can be redirected.
     */
    public createSummary(blobRedirectTable?: Map<string, string>): ISummaryTree {
        return this.runtime.createSummary(blobRedirectTable);
    }

    public setConnectionState(connected: boolean, clientId?: string) {
        const runtime = this.runtime;

        assert(connected === this.connected, 0x0de /* "Mismatch in connection state while setting" */);

        runtime.setConnectionState(connected, clientId);
    }

    public process(message: ISequencedDocumentMessage, local: boolean, context: any) {
        this.runtime.process(message, local, context);
    }

    public processSignal(message: ISignalMessage, local: boolean) {
        this.runtime.processSignal(message, local);
    }

    public async request(path: IRequest): Promise<IResponse> {
        return this.runtime.request(path);
    }

    public async getAbsoluteUrl(relativeUrl: string): Promise<string | undefined> {
        return this.container.getAbsoluteUrl(relativeUrl);
    }

    public getPendingLocalState(): unknown {
        return this.runtime.getPendingLocalState();
    }

    /**
     * Determines if the current code details of the context
     * satisfy the incoming constraint code details
     */
    public async satisfies(constraintCodeDetails: IFluidCodeDetails) {
        const comparers: IFluidCodeDetailsComparer[] = [];

        const maybeCompareCodeLoader = this.codeLoader;
        if (maybeCompareCodeLoader.IFluidCodeDetailsComparer !== undefined) {
            comparers.push(maybeCompareCodeLoader.IFluidCodeDetailsComparer);
        }

        const moduleWithDetails = await this._fluidModuleP;
        const maybeCompareExport: Partial<IProvideFluidCodeDetailsComparer> | undefined =
            moduleWithDetails.module?.fluidExport;
        if (maybeCompareExport?.IFluidCodeDetailsComparer !== undefined) {
            comparers.push(maybeCompareExport.IFluidCodeDetailsComparer);
        }

        // if there are not comparers it is not possible to know
        // if the current satisfy the incoming, so return false,
        // as assuming they do not satisfy is safer .e.g we will
        // reload, rather than potentially running with
        // incompatible code
        if (comparers.length === 0) {
            return false;
        }

        for (const comparer of comparers) {
            const satisfies = await comparer.satisfies(
                moduleWithDetails.details,
                constraintCodeDetails,
            );
            if (satisfies === false) {
                return false;
            }
        }
        return true;
    }

    public notifyAttaching(snapshot: ISnapshotTreeWithBlobContents) {
        this._baseSnapshot = snapshot;
        this.runtime.notifyAttaching?.(snapshot);
        this.runtime.setAttachState(AttachState.Attaching);
    }

    // #region private

    private async getRuntimeFactory(): Promise<IRuntimeFactory> {
        const fluidExport: FluidObject<IProvideRuntimeFactory> | undefined =
            (await this._fluidModuleP).module?.fluidExport;
        const runtimeFactory = fluidExport?.IRuntimeFactory;
        if (runtimeFactory === undefined) {
            throw new Error(PackageNotFactoryError);
        }

        return runtimeFactory;
    }

    private async instantiateRuntime(existing: boolean) {
        const runtimeFactory = await this.getRuntimeFactory();
        this._runtime = await runtimeFactory.instantiateRuntime(this, existing);
    }

    private attachListener() {
        this.container.once("attached", () => {
            this.runtime.setAttachState(AttachState.Attached);
        });
    }

    private async loadCodeModule(codeDetails: IFluidCodeDetails): Promise<IFluidModuleWithDetails> {
<<<<<<< HEAD
        // load may actually produce a IFluidModule if using a legacy ICodeLoader.
        // Because the type system currently does not capture this in load,
        // explicitly declare the type here to support both cases.
        // See also comment about this below.
        const loadCodeResult: IFluidModuleWithDetails | IFluidModule = await PerformanceEvent.timedExecAsync(
=======
        const loadCodeResult = await PerformanceEvent.timedExecAsync(
>>>>>>> 3c923a5a
            this.taggedLogger,
            { eventName: "CodeLoad" },
            async () => this.codeLoader.load(codeDetails),
        );

        if ("module" in loadCodeResult) {
            const { module, details } = loadCodeResult;
            return {
                module,
                details: details ?? codeDetails,
            };
        } else {
            // If "module" is not in the result, we are using a legacy ICodeLoader.  Fix the result up with details.
            // Once usage drops to 0 we can remove this compat path.
            this.taggedLogger.sendTelemetryEvent({ eventName: "LegacyCodeLoader" });
            return loadCodeResult;
        }
    }
    // #endregion
}<|MERGE_RESOLUTION|>--- conflicted
+++ resolved
@@ -21,11 +21,7 @@
     IProvideFluidCodeDetailsComparer,
     ICodeDetailsLoader,
     IFluidModuleWithDetails,
-<<<<<<< HEAD
-    IFluidModule,
-=======
     ISnapshotTreeWithBlobContents,
->>>>>>> 3c923a5a
 } from "@fluidframework/container-definitions";
 import {
     IRequest,
@@ -324,15 +320,7 @@
     }
 
     private async loadCodeModule(codeDetails: IFluidCodeDetails): Promise<IFluidModuleWithDetails> {
-<<<<<<< HEAD
-        // load may actually produce a IFluidModule if using a legacy ICodeLoader.
-        // Because the type system currently does not capture this in load,
-        // explicitly declare the type here to support both cases.
-        // See also comment about this below.
-        const loadCodeResult: IFluidModuleWithDetails | IFluidModule = await PerformanceEvent.timedExecAsync(
-=======
         const loadCodeResult = await PerformanceEvent.timedExecAsync(
->>>>>>> 3c923a5a
             this.taggedLogger,
             { eventName: "CodeLoad" },
             async () => this.codeLoader.load(codeDetails),
