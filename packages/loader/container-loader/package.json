{
	"name": "@fluidframework/container-loader",
	"version": "2.0.0-internal.4.0.0",
	"description": "Fluid container loader",
	"homepage": "https://fluidframework.com",
	"repository": {
		"type": "git",
		"url": "https://github.com/microsoft/FluidFramework.git",
		"directory": "packages/loader/container-loader"
	},
	"license": "MIT",
	"author": "Microsoft and contributors",
	"sideEffects": false,
	"main": "dist/index.js",
	"module": "lib/index.js",
	"types": "dist/index.d.ts",
	"scripts": {
		"build": "npm run build:genver && concurrently npm:build:compile npm:lint && npm run build:docs",
		"build:commonjs": "npm run tsc && npm run typetests:gen && npm run build:test",
		"build:compile": "concurrently npm:build:commonjs npm:build:esnext",
		"build:docs": "api-extractor run --local --typescript-compiler-folder ../../../node_modules/typescript && copyfiles -u 1 ./_api-extractor-temp/doc-models/* ../../../_api-extractor-temp/",
		"build:esnext": "tsc --project ./tsconfig.esnext.json",
		"build:full": "npm run build",
		"build:full:compile": "npm run build:compile",
		"build:genver": "gen-version",
		"build:test": "tsc --project ./src/test/tsconfig.json",
		"ci:build:docs": "api-extractor run --typescript-compiler-folder ../../../node_modules/typescript && copyfiles -u 1 ./_api-extractor-temp/* ../../../_api-extractor-temp/",
		"clean": "rimraf dist lib *.tsbuildinfo *.build.log",
		"eslint": "eslint --format stylish src",
		"eslint:fix": "eslint --format stylish src --fix --fix-type problem,suggestion,layout",
		"format": "npm run prettier:fix",
		"lint": "npm run prettier && npm run eslint",
		"lint:fix": "npm run prettier:fix && npm run eslint:fix",
		"prettier": "prettier --check . --ignore-path ../../../.prettierignore",
		"prettier:fix": "prettier --write . --ignore-path ../../../.prettierignore",
		"test": "npm run test:mocha",
		"test:coverage": "nyc npm test -- --reporter xunit --reporter-option output=nyc/junit-report.xml",
		"test:mocha": "mocha --ignore 'dist/test/types/*' --recursive dist/test -r node_modules/@fluidframework/mocha-test-setup --unhandled-rejections=strict",
		"test:mocha:verbose": "cross-env FLUID_TEST_VERBOSE=1 npm run test:mocha",
		"tsc": "tsc",
		"tsc:watch": "tsc --watch",
		"typetests:gen": "flub generate typetests --generate --dir .",
		"typetests:prepare": "flub generate typetests --prepare --dir . --pin"
	},
	"nyc": {
		"all": true,
		"cache-dir": "nyc/.cache",
		"exclude": [
			"src/test/**/*.ts",
			"dist/test/**/*.js"
		],
		"exclude-after-remap": false,
		"include": [
			"src/**/*.ts",
			"dist/**/*.js"
		],
		"report-dir": "nyc/report",
		"reporter": [
			"cobertura",
			"html",
			"text"
		],
		"temp-directory": "nyc/.nyc_output"
	},
	"dependencies": {
		"@fluidframework/common-definitions": "^0.20.1",
		"@fluidframework/common-utils": "^1.0.0",
		"@fluidframework/container-definitions": ">=2.0.0-internal.4.0.0 <2.0.0-internal.5.0.0",
		"@fluidframework/container-utils": ">=2.0.0-internal.4.0.0 <2.0.0-internal.5.0.0",
		"@fluidframework/core-interfaces": ">=2.0.0-internal.4.0.0 <2.0.0-internal.5.0.0",
		"@fluidframework/driver-definitions": ">=2.0.0-internal.4.0.0 <2.0.0-internal.5.0.0",
		"@fluidframework/driver-utils": ">=2.0.0-internal.4.0.0 <2.0.0-internal.5.0.0",
		"@fluidframework/protocol-base": "^0.1038.2000",
		"@fluidframework/protocol-definitions": "^1.1.0",
		"@fluidframework/telemetry-utils": ">=2.0.0-internal.4.0.0 <2.0.0-internal.5.0.0",
		"abort-controller": "^3.0.0",
		"double-ended-queue": "^2.1.0-0",
		"events": "^3.1.0",
		"lodash": "^4.17.21",
		"url": "^0.11.0",
		"uuid": "^8.3.1"
	},
	"devDependencies": {
		"@fluid-tools/build-cli": "^0.9.0",
		"@fluidframework/build-common": "^1.1.0",
		"@fluidframework/build-tools": "^0.9.0",
		"@fluidframework/container-loader-previous": "npm:@fluidframework/container-loader@2.0.0-internal.3.1.0",
		"@fluidframework/eslint-config-fluid": "^2.0.0",
		"@fluidframework/mocha-test-setup": ">=2.0.0-internal.4.0.0 <2.0.0-internal.5.0.0",
		"@fluidframework/test-loader-utils": ">=2.0.0-internal.4.0.0 <2.0.0-internal.5.0.0",
		"@microsoft/api-extractor": "^7.22.2",
		"@rushstack/eslint-config": "^2.5.1",
		"@types/double-ended-queue": "^2.1.0",
		"@types/events": "^3.0.0",
		"@types/lodash": "^4.14.118",
		"@types/mocha": "^9.1.1",
		"@types/node": "^14.18.36",
		"@types/sinon": "^7.0.13",
		"concurrently": "^6.2.0",
		"copyfiles": "^2.4.1",
		"cross-env": "^7.0.2",
		"eslint": "~8.6.0",
		"mocha": "^10.0.0",
		"nyc": "^15.0.0",
		"prettier": "~2.6.2",
		"rimraf": "^2.6.2",
		"sinon": "^7.4.2",
		"typescript": "~4.5.5"
	},
	"typeValidation": {
<<<<<<< HEAD
		"version": "2.0.0-internal.3.2.0",
		"previousVersionStyle": "~previousMinor",
		"baselineRange": ">=2.0.0-internal.3.1.0 <2.0.0-internal.3.2.0",
		"baselineVersion": "2.0.0-internal.3.1.0",
		"broken": {}
=======
		"version": "2.0.0-internal.4.0.0",
		"previousVersionStyle": "^previousMajor",
		"baselineRange": ">=2.0.0-internal.3.0.0 <2.0.0-internal.4.0.0",
		"baselineVersion": "2.0.0-internal.3.0.0",
		"broken": {
			"RemovedClassDeclaration_Container": {
				"forwardCompat": false,
				"backCompat": false
			},
			"RemovedClassDeclaration_RelativeLoader": {
				"forwardCompat": false,
				"backCompat": false
			}
		}
>>>>>>> 2aebc741
	}
}<|MERGE_RESOLUTION|>--- conflicted
+++ resolved
@@ -108,13 +108,6 @@
 		"typescript": "~4.5.5"
 	},
 	"typeValidation": {
-<<<<<<< HEAD
-		"version": "2.0.0-internal.3.2.0",
-		"previousVersionStyle": "~previousMinor",
-		"baselineRange": ">=2.0.0-internal.3.1.0 <2.0.0-internal.3.2.0",
-		"baselineVersion": "2.0.0-internal.3.1.0",
-		"broken": {}
-=======
 		"version": "2.0.0-internal.4.0.0",
 		"previousVersionStyle": "^previousMajor",
 		"baselineRange": ">=2.0.0-internal.3.0.0 <2.0.0-internal.4.0.0",
@@ -129,6 +122,5 @@
 				"backCompat": false
 			}
 		}
->>>>>>> 2aebc741
 	}
 }