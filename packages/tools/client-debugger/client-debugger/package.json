{
  "name": "@fluid-tools/client-debugger",
  "version": "2.0.0-internal.3.0.0",
  "private": true,
  "description": "A library containing a Fluid Client debugging API",
  "homepage": "https://fluidframework.com",
  "repository": {
    "type": "git",
    "url": "https://github.com/microsoft/FluidFramework.git",
    "directory": "packages/tools/client-debugger/client-debugger"
  },
  "license": "MIT",
  "author": "Microsoft and contributors",
  "sideEffects": false,
  "main": "dist/index.js",
  "types": "dist/index.d.ts",
  "scripts": {
    "build": "npm run build:genver && concurrently npm:build:compile npm:lint && npm run build:docs",
    "build:compile": "npm run build:tsc",
    "build:docs": "api-extractor run --local && copyfiles -u 1 ./_api-extractor-temp/doc-models/* ../../../../_api-extractor-temp/",
    "build:full": "npm run build",
    "build:full:compile": "npm run build:compile",
    "build:genver": "gen-version",
    "build:tsc": "npm run tsc",
    "ci:build:docs": "api-extractor run && copyfiles -u 1 ./_api-extractor-temp/doc-models/* ../../../../_api-extractor-temp/",
    "clean": "rimraf _api-extractor-temp nyc dist *.tsbuildinfo *.build.log",
    "eslint": "eslint src",
    "eslint:fix": "eslint src --fix",
    "format": "npm run prettier:fix",
    "format-and-build": "npm run format && npm run build",
    "format-and-compile": "npm run format && npm run build:compile",
    "lint": "npm run prettier && npm run eslint",
    "lint:fix": "npm run prettier:fix && npm run eslint:fix",
    "prettier": "prettier --check .",
    "prettier:fix": "prettier --write .",
    "test": "npm run test:mocha",
    "test:coverage": "npm run test:mocha:coverage",
    "test:mocha": "mocha dist/**/*.test.js --unhandled-rejections=strict --exit",
    "test:mocha:coverage": "nyc npm run mocha -- --reporter xunit --reporter-option output=nyc/junit-report.xml",
    "tsc": "tsc"
  },
  "nyc": {
    "all": true,
    "cache-dir": "nyc/.cache",
    "exclude": [
      "src/test/**/*.ts",
      "dist/test/**/*.js"
    ],
    "exclude-after-remap": false,
    "include": [
      "src/**/*.ts",
      "dist/**/*.js"
    ],
    "report-dir": "nyc/report",
    "reporter": [
      "cobertura",
      "html",
      "text"
    ],
    "temp-directory": "nyc/.nyc_output"
  },
  "dependencies": {
    "@fluidframework/common-definitions": "^0.20.1",
    "@fluidframework/common-utils": "^1.0.0",
    "@fluidframework/container-definitions": ">=2.0.0-internal.3.0.0 <2.0.0-internal.4.0.0",
    "@fluidframework/container-loader": ">=2.0.0-internal.3.0.0 <2.0.0-internal.4.0.0",
    "@fluidframework/core-interfaces": ">=2.0.0-internal.3.0.0 <2.0.0-internal.4.0.0",
    "@fluidframework/protocol-definitions": "^1.1.0"
  },
  "devDependencies": {
    "@fluidframework/build-common": "^1.1.0",
<<<<<<< HEAD
    "@fluidframework/build-tools": "^0.8.0",
    "@fluidframework/driver-definitions": ">=2.0.0-internal.2.4.0 <2.0.0-internal.3.0.0",
=======
    "@fluidframework/build-tools": "^0.8.0-121856",
    "@fluidframework/driver-definitions": ">=2.0.0-internal.3.0.0 <2.0.0-internal.4.0.0",
>>>>>>> e923ca95
    "@fluidframework/eslint-config-fluid": "^2.0.0",
    "@fluidframework/mocha-test-setup": ">=2.0.0-internal.3.0.0 <2.0.0-internal.4.0.0",
    "@microsoft/api-extractor": "^7.22.2",
    "@types/chai": "^4.0.0",
    "@types/events": "^3.0.0",
    "@types/mocha": "^9.1.1",
    "chai": "^4.2.0",
    "concurrently": "^6.2.0",
    "copyfiles": "^2.4.1",
    "eslint": "~8.6.0",
    "eslint-config-prettier": "~8.5.0",
    "eslint-plugin-chai-expect": "~3.0.0",
    "events": "^3.1.0",
    "mocha": "^10.0.0",
    "nyc": "^15.0.0",
    "prettier": "~2.6.2",
    "rimraf": "^2.6.2",
    "typescript": "~4.5.5"
  }
}<|MERGE_RESOLUTION|>--- conflicted
+++ resolved
@@ -69,13 +69,8 @@
   },
   "devDependencies": {
     "@fluidframework/build-common": "^1.1.0",
-<<<<<<< HEAD
     "@fluidframework/build-tools": "^0.8.0",
-    "@fluidframework/driver-definitions": ">=2.0.0-internal.2.4.0 <2.0.0-internal.3.0.0",
-=======
-    "@fluidframework/build-tools": "^0.8.0-121856",
     "@fluidframework/driver-definitions": ">=2.0.0-internal.3.0.0 <2.0.0-internal.4.0.0",
->>>>>>> e923ca95
     "@fluidframework/eslint-config-fluid": "^2.0.0",
     "@fluidframework/mocha-test-setup": ">=2.0.0-internal.3.0.0 <2.0.0-internal.4.0.0",
     "@microsoft/api-extractor": "^7.22.2",
