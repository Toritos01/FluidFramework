{
	"name": "@fluidframework/test-utils",
	"version": "2.0.0-internal.6.0.0",
	"description": "Utilities for Fluid tests",
	"homepage": "https://fluidframework.com",
	"repository": {
		"type": "git",
		"url": "https://github.com/microsoft/FluidFramework.git",
		"directory": "packages/test/test-utils"
	},
	"license": "MIT",
	"author": "Microsoft and contributors",
	"sideEffects": false,
	"main": "dist/index.js",
	"module": "lib/index.js",
	"types": "dist/index.d.ts",
	"scripts": {
		"build": "fluid-build . --task build",
		"build:compile": "fluid-build . --task compile",
		"build:compile:min": "npm run build:compile",
		"build:docs": "api-extractor run --local --typescript-compiler-folder ../../../node_modules/typescript && copyfiles -u 1 ./_api-extractor-temp/doc-models/* ../../../_api-extractor-temp/",
		"build:genver": "gen-version",
		"build:test": "tsc --project ./src/test/tsconfig.json",
		"ci:build:docs": "api-extractor run --typescript-compiler-folder ../../../node_modules/typescript && copyfiles -u 1 ./_api-extractor-temp/* ../../../_api-extractor-temp/",
		"clean": "rimraf --glob \"dist\" \"lib\" \"*.tsbuildinfo\" \"*.build.log\"",
		"eslint": "eslint --format stylish src",
		"eslint:fix": "eslint --format stylish src --fix --fix-type problem,suggestion,layout",
		"format": "npm run prettier:fix",
		"lint": "npm run prettier && npm run eslint",
		"lint:fix": "npm run prettier:fix && npm run eslint:fix",
		"prettier": "prettier --check . --ignore-path ../../../.prettierignore",
		"prettier:fix": "prettier --write . --ignore-path ../../../.prettierignore",
		"test": "npm run test:mocha",
		"test:mocha": "mocha --unhandled-rejections=strict  --recursive dist/test/*.spec.js --exit --project src/test/tsconfig.json -r node_modules/@fluidframework/mocha-test-setup",
		"test:mocha:multireport": "cross-env FLUID_TEST_MULTIREPORT=1 npm run test:mocha",
		"test:mocha:verbose": "cross-env FLUID_TEST_VERBOSE=1 npm run test:mocha",
		"tsc": "tsc",
		"typetests:gen": "fluid-type-test-generator",
		"typetests:prepare": "flub typetests --dir . --reset --previous --normalize"
	},
	"nyc": {
		"all": true,
		"cache-dir": "nyc/.cache",
		"exclude": [
			"src/test/**/*.ts",
			"dist/test/**/*.js"
		],
		"exclude-after-remap": false,
		"include": [
			"src/**/*.ts",
			"dist/**/*.js"
		],
		"report-dir": "nyc/report",
		"reporter": [
			"cobertura",
			"html",
			"text"
		],
		"temp-directory": "nyc/.nyc_output"
	},
	"dependencies": {
		"@fluidframework/aqueduct": "workspace:~",
		"@fluidframework/common-utils": "^1.1.1",
		"@fluidframework/container-definitions": "workspace:~",
		"@fluidframework/container-loader": "workspace:~",
		"@fluidframework/container-runtime": "workspace:~",
		"@fluidframework/container-runtime-definitions": "workspace:~",
		"@fluidframework/core-interfaces": "workspace:~",
		"@fluidframework/datastore": "workspace:~",
		"@fluidframework/datastore-definitions": "workspace:~",
		"@fluidframework/driver-definitions": "workspace:~",
		"@fluidframework/driver-utils": "workspace:~",
		"@fluidframework/local-driver": "workspace:~",
		"@fluidframework/map": "workspace:~",
		"@fluidframework/protocol-definitions": "^1.1.0",
		"@fluidframework/request-handler": "workspace:~",
		"@fluidframework/routerlicious-driver": "workspace:~",
		"@fluidframework/runtime-definitions": "workspace:~",
		"@fluidframework/runtime-utils": "workspace:~",
		"@fluidframework/telemetry-utils": "workspace:~",
		"@fluidframework/test-driver-definitions": "workspace:~",
		"@fluidframework/test-runtime-utils": "workspace:~",
		"best-random": "^1.0.0",
		"debug": "^4.1.1",
		"uuid": "^8.3.1"
	},
	"devDependencies": {
		"@fluid-tools/build-cli": "^0.21.0",
		"@fluidframework/build-common": "^2.0.0",
		"@fluidframework/build-tools": "^0.21.0",
		"@fluidframework/eslint-config-fluid": "^2.0.0",
		"@fluidframework/mocha-test-setup": "workspace:~",
		"@fluidframework/test-utils-previous": "npm:@fluidframework/test-utils@2.0.0-internal.5.2.0",
		"@microsoft/api-extractor": "^7.34.4",
		"@types/debug": "^4.1.5",
		"@types/diff": "^3.5.1",
		"@types/mocha": "^9.1.1",
		"@types/node": "^16.18.38",
		"@types/random-js": "^1.0.31",
		"@types/uuid": "^8.3.0",
		"concurrently": "^7.6.0",
		"copyfiles": "^2.4.1",
		"cross-env": "^7.0.3",
		"diff": "^3.5.0",
		"eslint": "~8.6.0",
		"mocha": "^10.2.0",
		"mocha-json-output-reporter": "^2.0.1",
		"mocha-multi-reporters": "^1.5.1",
		"moment": "^2.21.0",
		"nyc": "^15.1.0",
		"prettier": "~2.6.2",
		"random-js": "^1.0.8",
		"rimraf": "^4.4.0",
		"typescript": "~4.5.5"
	},
	"typeValidation": {
		"broken": {
<<<<<<< HEAD
			"ClassDeclaration_TestFluidObject": {
				"forwardCompat": false
			},
			"ClassDeclaration_EventAndErrorTrackingLogger": {
				"backCompat": false
			},
			"ClassDeclaration_TestObjectProvider": {
=======
			"RemovedFunctionDeclaration_createSummarizerWithTestConfig": {
				"forwardCompat": false,
>>>>>>> afd8152b
				"backCompat": false
			}
		}
	}
}<|MERGE_RESOLUTION|>--- conflicted
+++ resolved
@@ -115,7 +115,6 @@
 	},
 	"typeValidation": {
 		"broken": {
-<<<<<<< HEAD
 			"ClassDeclaration_TestFluidObject": {
 				"forwardCompat": false
 			},
@@ -123,10 +122,10 @@
 				"backCompat": false
 			},
 			"ClassDeclaration_TestObjectProvider": {
-=======
+				"backCompat": false
+			},
 			"RemovedFunctionDeclaration_createSummarizerWithTestConfig": {
 				"forwardCompat": false,
->>>>>>> afd8152b
 				"backCompat": false
 			}
 		}
