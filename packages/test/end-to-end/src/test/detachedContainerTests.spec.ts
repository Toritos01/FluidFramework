/*!
 * Copyright (c) Microsoft Corporation. All rights reserved.
 * Licensed under the MIT License.
 */

import * as assert from "assert";
import { IRequest } from "@microsoft/fluid-component-core-interfaces";
import { ComponentRuntime } from "@microsoft/fluid-component-runtime";
import { IFluidCodeDetails } from "@microsoft/fluid-container-definitions";
import { Loader } from "@microsoft/fluid-container-loader";
import { ConnectionState } from "@microsoft/fluid-protocol-definitions";
import { ILocalDeltaConnectionServer, LocalDeltaConnectionServer } from "@microsoft/fluid-server-local-server";
import {
    createLocalLoader,
    ITestFluidComponent,
    TestFluidComponentFactory,
} from "@microsoft/fluid-test-utils";

describe("Detached Container", () => {
    const documentId = "detachedContainerTest";
    const id = `fluid-test://localhost/${documentId}`;
    const testRequest: IRequest = { url: id };
    const pkg: IFluidCodeDetails = {
        package: "detachedContainerTestPackage",
        config: {},
    };

    let factory: TestFluidComponentFactory;
    let testDeltaConnectionServer: ILocalDeltaConnectionServer;
    let loader: Loader;

    beforeEach(async () => {
        testDeltaConnectionServer = LocalDeltaConnectionServer.create();
        factory = new TestFluidComponentFactory([]);
        loader = createLocalLoader([[ pkg, factory ]], testDeltaConnectionServer) as Loader;
    });

    it("Create detached container", async () => {
        const container = await loader.createDetachedContainer(pkg);
        assert.equal(container.isAttached(), false, "Container should be detached");
        assert.equal(container.closed, false, "Container should be open");
        assert.equal(container.deltaManager.inbound.length, 0, "Inbound queue should be empty");
        assert.equal(container.getQuorum().getMembers().size, 0, "Quorum should not contain any memebers");
        assert.equal(container.connectionState, ConnectionState.Disconnected,
            "Container should be in disconnected state!!");
        assert.equal(container.chaincodePackage.package, pkg.package,
            "Package should be same as provided");
        assert.equal(container.id, "", "Detached container's id should be empty string");
    });

    it("Attach detached container", async () => {
        const container = await loader.createDetachedContainer(pkg);
        await container.attach(testRequest);
        assert.equal(container.isAttached(), true, "Container should be attached");
        assert.equal(container.closed, false, "Container should be open");
        assert.equal(container.deltaManager.inbound.length, 0, "Inbound queue should be empty");
<<<<<<< HEAD
        assert.equal(container.connectionState, ConnectionState.Connected,
            "Container should be in connected state!!");
        assert.equal(container.id, documentId, "Doc id is not matching!!");
=======
        assert.equal(container.id, "documentId", "Doc id is not matching!!");
>>>>>>> 7ef17e01
    });

    it("Components in detached container", async () => {
        const container = await loader.createDetachedContainer(pkg);
        // Get the root component from the detached container.
        const response = await container.request({ url: "/" });
        if (response.mimeType !== "fluid/component" && response.status !== 200) {
            assert.fail("Root component should be created in detached container");
        }
        const component = response.value as ITestFluidComponent;

        // Create a sub component of type TestFluidComponent and verify that it is attached.
        const subCompId = "SubComponent1";
        const runtime = component.runtime as ComponentRuntime;
        await runtime.createAndAttachComponent(subCompId, "default");
        const subResponse = await container.request({url: `/${subCompId}`});
        if (subResponse.mimeType !== "fluid/component" && subResponse.status !== 200) {
            assert.fail("New components should be created in detached container");
        }
        const subComponent = subResponse.value as ITestFluidComponent;
        assert.equal(subComponent.runtime.isAttached, true, "Component should be attached!!");

        // Get the sub component's root channel and verify that it is attached.
        const testChannel = await subComponent.runtime.getChannel("root");
        assert.equal(testChannel.isRegistered(), true, "Channel should be registered!!");
        assert.equal(testChannel.isLocal(), false, "Channel should be registered!!");
    });

    it("Components in attached container", async () => {
        const container = await loader.createDetachedContainer(pkg);
        // Get the root component from the detached container.
        const response = await container.request({ url: "/" });
        const component = response.value as ITestFluidComponent;

        // Create a sub component of type TestFluidComponent.
        const subCompId = "SubComponent1";
        const runtime = component.runtime as ComponentRuntime;
        await runtime.createAndAttachComponent(subCompId, "default");

        // Now attach the container
        await container.attach(testRequest);

        // Get the sub component and verify that it is attached.
        const testResponse = await container.request({url: `/${subCompId}`});
        if (testResponse.mimeType !== "fluid/component" && testResponse.status !== 200) {
            assert.fail("New components should be created in detached container");
        }
        const testComponent = testResponse.value as ITestFluidComponent;
        assert.equal(testComponent.runtime.isAttached, true, "Component should be attached!!");

        // Get the sub component's "root" channel and verify that it is attached.
        const testChannel = await testComponent.runtime.getChannel("root");
        assert.equal(testChannel.isRegistered(), true, "Channel should be registered!!");
        assert.equal(testChannel.isLocal(), false, "Channel should be registered!!");
    });

    it("Load attached container and check for components", async () => {
        const container = await loader.createDetachedContainer(pkg);
        // Get the root component from the detached container.
        const response = await container.request({ url: "/" });
        const component = response.value as ITestFluidComponent;

        // Create a sub component of type TestFluidComponent.
        const subCompId = "SubComponent1";
        const runtime = component.runtime as ComponentRuntime;
        await runtime.createAndAttachComponent(subCompId, "default");

        // Now attach the container and get the sub component.
        await container.attach(testRequest);
        const response1 = await container.request({ url: `/${subCompId}` });
        const subComponent1 = response1.value as ITestFluidComponent;

        // Now load the container from another loader.
        const loader2 = createLocalLoader([[ pkg, factory ]], testDeltaConnectionServer) as Loader;
        const container2 = await loader2.resolve(testRequest);

        // Get the sub component and assert that it is attached.
        const response2 = await container2.request({ url: `/${subCompId}` });
        const subComponent2 = response2.value as ITestFluidComponent;
        assert.equal(subComponent2.runtime.isAttached, true, "Component should be attached!!");

        // Verify the attributes of the root channel of both sub components.
        const testChannel1 = await subComponent1.runtime.getChannel("root");
        const testChannel2 = await subComponent2.runtime.getChannel("root");
        assert.equal(testChannel2.isRegistered(), true, "Channel should be registered!!");
        assert.equal(testChannel2.isLocal(), false, "Channel should be registered!!");
        assert.equal(testChannel2.isRegistered(), testChannel1.isRegistered(),
            "Value for registration should be same!!");
        assert.equal(testChannel2.isLocal(), testChannel1.isLocal(), "Value for isLocal should persist!!");
    });
});<|MERGE_RESOLUTION|>--- conflicted
+++ resolved
@@ -54,13 +54,7 @@
         assert.equal(container.isAttached(), true, "Container should be attached");
         assert.equal(container.closed, false, "Container should be open");
         assert.equal(container.deltaManager.inbound.length, 0, "Inbound queue should be empty");
-<<<<<<< HEAD
-        assert.equal(container.connectionState, ConnectionState.Connected,
-            "Container should be in connected state!!");
         assert.equal(container.id, documentId, "Doc id is not matching!!");
-=======
-        assert.equal(container.id, "documentId", "Doc id is not matching!!");
->>>>>>> 7ef17e01
     });
 
     it("Components in detached container", async () => {
