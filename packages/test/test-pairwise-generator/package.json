{
	"name": "@fluid-internal/test-pairwise-generator",
	"version": "2.0.0-internal.4.0.0",
	"description": "End to end tests",
	"homepage": "https://fluidframework.com",
	"repository": {
		"type": "git",
		"url": "https://github.com/microsoft/FluidFramework.git",
		"directory": "packages/test/test-pairwise-generator"
	},
	"license": "MIT",
	"author": "Microsoft and contributors",
	"sideEffects": false,
	"main": "dist/index.js",
	"module": "lib/index.js",
	"types": "dist/index.d.ts",
	"scripts": {
		"build": "npm run build:genver && concurrently npm:build:compile npm:lint",
		"build:compile": "npm run typetests:gen && concurrently npm:tsc npm:build:esnext",
		"build:esnext": "tsc --project ./tsconfig.esnext.json",
		"build:full": "npm run build",
		"build:full:compile": "npm run build:compile",
		"build:genver": "gen-version",
		"clean": "rimraf dist lib *.tsbuildinfo *.build.log",
		"eslint": "eslint --format stylish src",
		"eslint:fix": "eslint --format stylish src --fix --fix-type problem,suggestion,layout",
		"format": "npm run prettier:fix",
		"lint": "npm run prettier && npm run eslint",
		"lint:fix": "npm run prettier:fix && npm run eslint:fix",
		"prettier": "prettier --check . --ignore-path ../../../.prettierignore",
		"prettier:fix": "prettier --write . --ignore-path ../../../.prettierignore",
		"tsc": "tsc",
		"typetests:gen": "fluid-type-test-generator",
		"typetests:prepare": "flub generate typetests --prepare --dir . --pin",
		"usePrereleaseDeps": "node ./scripts/usePrereleaseDeps.js"
	},
	"nyc": {
		"all": true,
		"cache-dir": "nyc/.cache",
		"exclude": [
			"src/test/**/*.ts",
			"dist/test/**/*.js"
		],
		"exclude-after-remap": false,
		"include": [
			"src/**/*.ts",
			"dist/**/*.js"
		],
		"report-dir": "nyc/report",
		"reporter": [
			"cobertura",
			"html",
			"text"
		],
		"temp-directory": "nyc/.nyc_output"
	},
	"dependencies": {
		"@fluidframework/common-utils": "^1.1.1",
		"random-js": "^1.0.8"
	},
	"devDependencies": {
		"@fluid-tools/build-cli": "0.11.0-135362",
		"@fluidframework/build-common": "^1.1.0",
		"@fluidframework/build-tools": "0.11.0-135362",
		"@fluidframework/eslint-config-fluid": "^2.0.0",
<<<<<<< HEAD
		"@fluidframework/mocha-test-setup": ">=2.0.0-internal.3.3.0 <2.0.0-internal.4.0.0",
=======
		"@fluidframework/mocha-test-setup": ">=2.0.0-internal.4.0.0 <2.0.0-internal.5.0.0",
		"@fluidframework/test-pairwise-generator-previous": "npm:@fluidframework/test-pairwise-generator@2.0.0-internal.3.2.0",
>>>>>>> 23044db6
		"@rushstack/eslint-config": "^2.5.1",
		"@types/mocha": "^9.1.1",
		"@types/node": "^14.18.36",
		"@types/random-js": "^1.0.31",
		"concurrently": "^6.2.0",
		"eslint": "~8.6.0",
		"mocha": "^10.0.0",
		"nyc": "^15.0.0",
		"prettier": "~2.6.2",
		"rimraf": "^2.6.2",
		"typescript": "~4.5.5"
	},
	"typeValidation": {
<<<<<<< HEAD
		"broken": {},
		"disabled": true
=======
		"disabled": true,
		"broken": {}
>>>>>>> 23044db6
	}
}<|MERGE_RESOLUTION|>--- conflicted
+++ resolved
@@ -63,12 +63,8 @@
 		"@fluidframework/build-common": "^1.1.0",
 		"@fluidframework/build-tools": "0.11.0-135362",
 		"@fluidframework/eslint-config-fluid": "^2.0.0",
-<<<<<<< HEAD
-		"@fluidframework/mocha-test-setup": ">=2.0.0-internal.3.3.0 <2.0.0-internal.4.0.0",
-=======
 		"@fluidframework/mocha-test-setup": ">=2.0.0-internal.4.0.0 <2.0.0-internal.5.0.0",
 		"@fluidframework/test-pairwise-generator-previous": "npm:@fluidframework/test-pairwise-generator@2.0.0-internal.3.2.0",
->>>>>>> 23044db6
 		"@rushstack/eslint-config": "^2.5.1",
 		"@types/mocha": "^9.1.1",
 		"@types/node": "^14.18.36",
@@ -82,12 +78,7 @@
 		"typescript": "~4.5.5"
 	},
 	"typeValidation": {
-<<<<<<< HEAD
-		"broken": {},
-		"disabled": true
-=======
 		"disabled": true,
 		"broken": {}
->>>>>>> 23044db6
 	}
 }