{
  "name": "@fluidframework/routerlicious-urlresolver",
<<<<<<< HEAD
  "version": "0.26.0",
=======
  "version": "0.25.2",
>>>>>>> d56d806c
  "description": "Url Resolver for routerlicious urls.",
  "repository": "microsoft/FluidFramework",
  "license": "MIT",
  "author": "Microsoft",
  "sideEffects": "false",
  "main": "dist/index.js",
  "module": "lib/index.js",
  "types": "dist/index.d.ts",
  "scripts": {
    "build": "npm run build:genver && concurrently npm:build:compile npm:lint",
    "build:compile": "concurrently npm:tsc npm:build:esnext",
    "build:esnext": "tsc --project ./tsconfig.esnext.json",
    "build:full": "npm run build",
    "build:full:compile": "npm run build:compile",
    "build:genver": "gen-version",
    "clean": "rimraf dist lib *.tsbuildinfo *.build.log",
    "eslint": "eslint --ext=ts,tsx --format stylish src",
    "eslint:fix": "eslint --ext=ts,tsx --format stylish src --fix",
    "lint": "npm run eslint",
    "lint:fix": "npm run eslint:fix",
    "test": "npm run test:mocha",
    "test:mocha": "mocha --recursive dist/test -r node_modules/@fluidframework/mocha-test-setup --unhandled-rejections=strict",
    "test:mocha:verbose": "cross-env FLUID_TEST_VERBOSE=1 npm run test:mocha",
    "tsc": "tsc",
    "tsfmt": "tsfmt --verify",
    "tsfmt:fix": "tsfmt --replace"
  },
  "dependencies": {
<<<<<<< HEAD
    "@fluidframework/core-interfaces": "^0.26.0",
    "@fluidframework/driver-definitions": "^0.26.0",
    "@fluidframework/protocol-definitions": "^0.1011.1-0",
    "@fluidframework/server-services-client": "^0.1011.1-0",
=======
    "@fluidframework/core-interfaces": "^0.25.2",
    "@fluidframework/driver-definitions": "^0.25.2",
    "@fluidframework/protocol-definitions": "^0.1011.1",
    "@fluidframework/server-services-client": "^0.1011.1",
>>>>>>> d56d806c
    "nconf": "^0.10.0"
  },
  "devDependencies": {
    "@fluidframework/build-common": "^0.18.0",
    "@fluidframework/eslint-config-fluid": "^0.18.0",
<<<<<<< HEAD
    "@fluidframework/mocha-test-setup": "^0.26.0",
=======
    "@fluidframework/mocha-test-setup": "^0.25.2",
>>>>>>> d56d806c
    "@types/mocha": "^5.2.5",
    "@types/nconf": "^0.0.37",
    "@typescript-eslint/eslint-plugin": "~2.17.0",
    "@typescript-eslint/parser": "~2.17.0",
    "concurrently": "^5.2.0",
    "cross-env": "^7.0.2",
    "eslint": "~6.8.0",
    "eslint-plugin-eslint-comments": "~3.1.2",
    "eslint-plugin-import": "2.20.0",
    "eslint-plugin-no-null": "~1.0.2",
    "eslint-plugin-optimize-regex": "~1.1.7",
    "eslint-plugin-prefer-arrow": "~1.1.7",
    "eslint-plugin-react": "~7.18.0",
    "eslint-plugin-unicorn": "~15.0.1",
    "mocha": "^8.1.1",
    "rimraf": "^2.6.2",
    "typescript": "~3.7.4",
    "typescript-formatter": "7.1.0"
  }
}<|MERGE_RESOLUTION|>--- conflicted
+++ resolved
@@ -1,10 +1,6 @@
 {
   "name": "@fluidframework/routerlicious-urlresolver",
-<<<<<<< HEAD
   "version": "0.26.0",
-=======
-  "version": "0.25.2",
->>>>>>> d56d806c
   "description": "Url Resolver for routerlicious urls.",
   "repository": "microsoft/FluidFramework",
   "license": "MIT",
@@ -33,27 +29,16 @@
     "tsfmt:fix": "tsfmt --replace"
   },
   "dependencies": {
-<<<<<<< HEAD
     "@fluidframework/core-interfaces": "^0.26.0",
     "@fluidframework/driver-definitions": "^0.26.0",
-    "@fluidframework/protocol-definitions": "^0.1011.1-0",
-    "@fluidframework/server-services-client": "^0.1011.1-0",
-=======
-    "@fluidframework/core-interfaces": "^0.25.2",
-    "@fluidframework/driver-definitions": "^0.25.2",
     "@fluidframework/protocol-definitions": "^0.1011.1",
     "@fluidframework/server-services-client": "^0.1011.1",
->>>>>>> d56d806c
     "nconf": "^0.10.0"
   },
   "devDependencies": {
     "@fluidframework/build-common": "^0.18.0",
     "@fluidframework/eslint-config-fluid": "^0.18.0",
-<<<<<<< HEAD
     "@fluidframework/mocha-test-setup": "^0.26.0",
-=======
-    "@fluidframework/mocha-test-setup": "^0.25.2",
->>>>>>> d56d806c
     "@types/mocha": "^5.2.5",
     "@types/nconf": "^0.0.37",
     "@typescript-eslint/eslint-plugin": "~2.17.0",
