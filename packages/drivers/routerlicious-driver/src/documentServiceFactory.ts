--- conflicted
+++ resolved
@@ -159,11 +159,8 @@
 						values: quorumValues,
 						enableDiscovery: this.driverPolicies.enableDiscovery,
 						generateToken: this.tokenProvider.documentPostCreateCallback !== undefined,
-<<<<<<< HEAD
 						enableAnyBinaryBlobOnFirstSummary: true,
-=======
 						isEphemeralContainer: this.driverPolicies.isEphemeralContainer,
->>>>>>> 90a167e5
 					})
 				).content;
 
