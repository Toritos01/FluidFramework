--- conflicted
+++ resolved
@@ -229,21 +229,8 @@
     public findTile(startPos: number | undefined, tileLabel: string, preceding = true): {
         tile: ReferencePosition;
         pos: number;
-<<<<<<< HEAD
-    } {
-        return this.client.findTile(startPos, tileLabel, preceding);
-    }
-
-    /**
-     * @deprecated Use the free function {@link getTextAndMarkers} exported by this package instead.
-     */
-    public getTextAndMarkers(label: string) {
-        const segmentWindow = this.client.getCollabWindow();
-        return this.mergeTreeTextHelper.getTextAndMarkers(segmentWindow.currentSeq, segmentWindow.clientId, label);
-=======
     } | undefined {
         return this.client.findTile(startPos ?? 0, tileLabel, preceding);
->>>>>>> 8151d664
     }
 
     /**
@@ -265,16 +252,6 @@
         return this.mergeTreeTextHelper.getText(segmentWindow.currentSeq, segmentWindow.clientId, " ", start, end);
     }
 
-<<<<<<< HEAD
-    /**
-     * @deprecated Use {@link SharedString.getTextWithPlaceholders} instead.
-     */
-    public getTextRangeWithPlaceholders(start: number, end: number) {
-        return this.getTextWithPlaceholders(start, end);
-    }
-
-=======
->>>>>>> 8151d664
     public getTextRangeWithMarkers(start: number, end: number) {
         const segmentWindow = this.client.getCollabWindow();
         return this.mergeTreeTextHelper.getText(segmentWindow.currentSeq, segmentWindow.clientId, "*", start, end);
