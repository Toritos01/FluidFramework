{
  "name": "@fluidframework/merge-tree",
  "version": "2.0.0-internal.3.0.0",
  "description": "Merge tree",
  "homepage": "https://fluidframework.com",
  "repository": {
    "type": "git",
    "url": "https://github.com/microsoft/FluidFramework.git",
    "directory": "packages/dds/merge-tree"
  },
  "license": "MIT",
  "author": "Microsoft and contributors",
  "sideEffects": false,
  "main": "dist/index.js",
  "module": "lib/index.js",
  "types": "dist/index.d.ts",
  "scripts": {
    "build": "concurrently npm:build:compile npm:lint && npm run build:docs",
    "build:commonjs": "npm run tsc && npm run typetests:gen && npm run build:test",
    "build:compile": "concurrently npm:build:commonjs npm:build:esnext",
    "build:docs": "api-extractor run --local --typescript-compiler-folder ../../../node_modules/typescript && copyfiles -u 1 ./_api-extractor-temp/doc-models/* ../../../_api-extractor-temp/",
    "build:esnext": "tsc --project ./tsconfig.esnext.json",
    "build:full": "npm run build",
    "build:full:compile": "npm run build:compile",
    "build:test": "tsc --project ./src/test/tsconfig.json",
    "ci:build:docs": "api-extractor run --typescript-compiler-folder ../../../node_modules/typescript && copyfiles -u 1 ./_api-extractor-temp/* ../../../_api-extractor-temp/",
    "clean": "rimraf dist lib *.tsbuildinfo *.build.log",
    "eslint": "eslint --format stylish src",
    "eslint:fix": "eslint --format stylish src --fix --fix-type problem,suggestion,layout",
    "lint": "npm run eslint",
    "lint:fix": "npm run eslint:fix",
    "postpack": "cd dist && tar -cvf ../merge-tree.test-files.tar ./test",
    "test": "npm run test:mocha",
    "test:coverage": "nyc npm test -- --reporter xunit --reporter-option output=nyc/junit-report.xml",
    "test:mocha": "mocha --ignore 'dist/test/types/*' --recursive dist/test --exit -r node_modules/@fluidframework/mocha-test-setup -r source-map-support/register --unhandled-rejections=strict",
    "test:mocha:verbose": "cross-env FLUID_TEST_VERBOSE=1 npm run test:mocha",
    "test:stress": "cross-env FUZZ_STRESS_RUN=1 FUZZ_TEST_COUNT=1 npm run test:mocha",
    "tsc": "tsc",
    "tsfmt": "tsfmt --verify",
    "tsfmt:fix": "tsfmt --replace",
    "typetests:gen": "fluid-type-validator -g -d ."
  },
  "nyc": {
    "all": true,
    "cache-dir": "nyc/.cache",
    "exclude": [
      "src/test/**/*.ts",
      "dist/test/**/*.js"
    ],
    "exclude-after-remap": false,
    "include": [
      "src/**/*.ts",
      "dist/**/*.js"
    ],
    "report-dir": "nyc/report",
    "reporter": [
      "cobertura",
      "html",
      "text"
    ],
    "temp-directory": "nyc/.nyc_output"
  },
  "dependencies": {
    "@fluidframework/common-definitions": "^0.20.1",
    "@fluidframework/common-utils": "^1.0.0",
    "@fluidframework/container-definitions": ">=2.0.0-internal.3.0.0 <2.0.0-internal.4.0.0",
    "@fluidframework/container-utils": ">=2.0.0-internal.3.0.0 <2.0.0-internal.4.0.0",
    "@fluidframework/core-interfaces": ">=2.0.0-internal.3.0.0 <2.0.0-internal.4.0.0",
    "@fluidframework/datastore-definitions": ">=2.0.0-internal.3.0.0 <2.0.0-internal.4.0.0",
    "@fluidframework/protocol-definitions": "^1.1.0",
    "@fluidframework/runtime-definitions": ">=2.0.0-internal.3.0.0 <2.0.0-internal.4.0.0",
    "@fluidframework/runtime-utils": ">=2.0.0-internal.3.0.0 <2.0.0-internal.4.0.0",
    "@fluidframework/shared-object-base": ">=2.0.0-internal.3.0.0 <2.0.0-internal.4.0.0",
    "@fluidframework/telemetry-utils": ">=2.0.0-internal.3.0.0 <2.0.0-internal.4.0.0"
  },
  "devDependencies": {
<<<<<<< HEAD
    "@fluid-internal/stochastic-test-utils": ">=2.0.0-internal.2.1.0 <2.0.0-internal.3.0.0",
    "@fluid-tools/build-cli": "^0.5.0-103719",
=======
    "@fluid-internal/stochastic-test-utils": ">=2.0.0-internal.3.0.0 <2.0.0-internal.4.0.0",
>>>>>>> c9bb16f9
    "@fluidframework/build-common": "^1.0.0",
    "@fluidframework/build-tools": "^0.5.0-103719",
    "@fluidframework/eslint-config-fluid": "^1.0.0",
    "@fluidframework/merge-tree-previous": "npm:@fluidframework/merge-tree@2.0.0-internal.2.0.0",
    "@fluidframework/mocha-test-setup": ">=2.0.0-internal.3.0.0 <2.0.0-internal.4.0.0",
    "@fluidframework/test-runtime-utils": ">=2.0.0-internal.3.0.0 <2.0.0-internal.4.0.0",
    "@microsoft/api-extractor": "^7.22.2",
    "@rushstack/eslint-config": "^2.5.1",
    "@types/diff": "^3.5.1",
    "@types/mocha": "^9.1.1",
    "@types/node": "^14.18.0",
    "@types/random-js": "^1.0.31",
    "concurrently": "^6.2.0",
    "copyfiles": "^2.4.1",
    "cross-env": "^7.0.2",
    "diff": "^3.5.0",
    "eslint": "~8.6.0",
    "mocha": "^10.0.0",
    "nyc": "^15.0.0",
    "random-js": "^1.0.8",
    "rimraf": "^2.6.2",
    "source-map-support": "^0.5.16",
    "typescript": "~4.5.5",
    "typescript-formatter": "7.1.0"
  },
  "typeValidation": {
<<<<<<< HEAD
    "version": "2.0.0-internal.2.1.0",
    "broken": {
      "ClassDeclaration_Client": {
        "forwardCompat": false
      }
=======
    "version": "2.0.0-internal.3.0.0",
    "broken": {
      "ClassDeclaration_Client": {"forwardCompat": false},
      "InterfaceDeclaration_SegmentGroup": {"forwardCompat": false}
>>>>>>> c9bb16f9
    }
  }
}<|MERGE_RESOLUTION|>--- conflicted
+++ resolved
@@ -74,12 +74,8 @@
     "@fluidframework/telemetry-utils": ">=2.0.0-internal.3.0.0 <2.0.0-internal.4.0.0"
   },
   "devDependencies": {
-<<<<<<< HEAD
-    "@fluid-internal/stochastic-test-utils": ">=2.0.0-internal.2.1.0 <2.0.0-internal.3.0.0",
+    "@fluid-internal/stochastic-test-utils": ">=2.0.0-internal.3.0.0 <2.0.0-internal.4.0.0",
     "@fluid-tools/build-cli": "^0.5.0-103719",
-=======
-    "@fluid-internal/stochastic-test-utils": ">=2.0.0-internal.3.0.0 <2.0.0-internal.4.0.0",
->>>>>>> c9bb16f9
     "@fluidframework/build-common": "^1.0.0",
     "@fluidframework/build-tools": "^0.5.0-103719",
     "@fluidframework/eslint-config-fluid": "^1.0.0",
@@ -106,18 +102,10 @@
     "typescript-formatter": "7.1.0"
   },
   "typeValidation": {
-<<<<<<< HEAD
-    "version": "2.0.0-internal.2.1.0",
-    "broken": {
-      "ClassDeclaration_Client": {
-        "forwardCompat": false
-      }
-=======
     "version": "2.0.0-internal.3.0.0",
     "broken": {
       "ClassDeclaration_Client": {"forwardCompat": false},
       "InterfaceDeclaration_SegmentGroup": {"forwardCompat": false}
->>>>>>> c9bb16f9
     }
   }
 }