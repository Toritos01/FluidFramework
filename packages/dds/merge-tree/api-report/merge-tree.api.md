## API Report File for "@fluidframework/merge-tree"

> Do not edit this file. It is a report generated by [API Extractor](https://api-extractor.com/).

```ts

import { AttributionKey } from '@fluidframework/runtime-definitions';
import { Heap } from '@fluidframework/core-utils';
import { IChannelStorageService } from '@fluidframework/datastore-definitions';
import { IEventThisPlaceHolder } from '@fluidframework/core-interfaces';
import { IFluidDataStoreRuntime } from '@fluidframework/datastore-definitions';
import { IFluidHandle } from '@fluidframework/core-interfaces';
import { IFluidSerializer } from '@fluidframework/shared-object-base';
import { ISequencedDocumentMessage } from '@fluidframework/protocol-definitions';
import { ISummaryTreeWithStats } from '@fluidframework/runtime-definitions';
import { ITelemetryLoggerExt } from '@fluidframework/telemetry-utils';
import { TypedEventEmitter } from '@fluid-internal/client-utils';

// @internal @deprecated (undocumented)
export function addProperties(oldProps: PropertySet | undefined, newProps: PropertySet): PropertySet;

// @internal (undocumented)
export function appendToMergeTreeDeltaRevertibles(deltaArgs: IMergeTreeDeltaCallbackArgs, revertibles: MergeTreeDeltaRevertible[]): void;

// @internal @sealed
export interface AttributionPolicy {
    attach: (client: Client) => void;
    detach: () => void;
    // (undocumented)
    isAttached: boolean;
    serializer: IAttributionCollectionSerializer;
}

// @alpha (undocumented)
export abstract class BaseSegment extends MergeNode implements ISegment {
    // (undocumented)
    ack(segmentGroup: SegmentGroup, opArgs: IMergeTreeDeltaOpArgs): boolean;
    // (undocumented)
    addProperties(newProps: PropertySet, seq?: number, collaborating?: boolean, rollback?: PropertiesRollback): PropertySet;
    // (undocumented)
    protected addSerializedProps(jseg: IJSONSegment): void;
    // (undocumented)
    append(other: ISegment): void;
    // (undocumented)
    attribution?: IAttributionCollection<AttributionKey>;
    // (undocumented)
    canAppend(segment: ISegment): boolean;
    // (undocumented)
    clientId: number;
    // (undocumented)
    abstract clone(): ISegment;
    // (undocumented)
    protected cloneInto(b: ISegment): void;
    // (undocumented)
    protected abstract createSplitSegmentAt(pos: number): BaseSegment | undefined;
    // (undocumented)
    hasProperty(key: string): boolean;
    // (undocumented)
    isLeaf(): this is ISegment;
    // (undocumented)
    localMovedSeq?: number;
    // (undocumented)
    localRefs?: LocalReferenceCollection;
    // (undocumented)
    localRemovedSeq?: number;
    // (undocumented)
    localSeq?: number;
    // (undocumented)
    movedClientIds?: number[];
    // (undocumented)
    movedSeq?: number;
    // (undocumented)
    movedSeqs?: number[];
    // (undocumented)
    properties?: PropertySet;
    // (undocumented)
    propertyManager?: PropertiesManager;
    // (undocumented)
    removedClientIds?: number[];
    // (undocumented)
    removedSeq?: number;
    // (undocumented)
    readonly segmentGroups: SegmentGroupCollection;
    // (undocumented)
    seq: number;
    // (undocumented)
    splitAt(pos: number): ISegment | undefined;
    // (undocumented)
    abstract toJSONObject(): any;
    // (undocumented)
    readonly trackingCollection: TrackingGroupCollection;
    // (undocumented)
    abstract readonly type: string;
    // (undocumented)
    wasMovedOnInsert?: boolean | undefined;
}

// @alpha @deprecated (undocumented)
export class Client extends TypedEventEmitter<IClientEvents> {
    constructor(specToSegment: (spec: IJSONSegment) => ISegment, logger: ITelemetryLoggerExt, options?: IMergeTreeOptions & PropertySet);
    // (undocumented)
    addLongClientId(longClientId: string): void;
    annotateMarker(marker: Marker, props: PropertySet): IMergeTreeAnnotateMsg | undefined;
    annotateRangeLocal(start: number, end: number, props: PropertySet): IMergeTreeAnnotateMsg | undefined;
    // (undocumented)
    applyMsg(msg: ISequencedDocumentMessage, local?: boolean): void;
    // (undocumented)
    applyStashedOp(op: IMergeTreeDeltaOp): SegmentGroup;
    // (undocumented)
    applyStashedOp(op: IMergeTreeGroupMsg): SegmentGroup[];
    // (undocumented)
    applyStashedOp(op: IMergeTreeOp): SegmentGroup | SegmentGroup[];
    createLocalReferencePosition(segment: ISegment | "start" | "end", offset: number | undefined, refType: ReferenceType, properties: PropertySet | undefined, slidingPreference?: SlidingPreference, canSlideToEndpoint?: boolean): LocalReferencePosition;
    // (undocumented)
    createTextHelper(): IMergeTreeTextHelper;
    findReconnectionPosition(segment: ISegment, localSeq: number): number;
    // @deprecated (undocumented)
    findTile(startPos: number, tileLabel: string, preceding?: boolean): {
        tile: ReferencePosition;
        pos: number;
    } | undefined;
    // (undocumented)
    getClientId(): number;
    // (undocumented)
    getCollabWindow(): CollaborationWindow;
    // (undocumented)
    getContainingSegment<T extends ISegment>(pos: number, sequenceArgs?: Pick<ISequencedDocumentMessage, "referenceSequenceNumber" | "clientId">, localSeq?: number): {
        segment: T | undefined;
        offset: number | undefined;
    };
    // (undocumented)
    getCurrentSeq(): number;
    // (undocumented)
    getLength(): number;
    // (undocumented)
    getLongClientId(shortClientId: number): string;
    // (undocumented)
    getMarkerFromId(id: string): ISegment | undefined;
    // (undocumented)
    getOrAddShortClientId(longClientId: string): number;
    getPosition(segment: ISegment | undefined, localSeq?: number): number;
    // (undocumented)
    getPropertiesAtPosition(pos: number): PropertySet | undefined;
    // (undocumented)
    getRangeExtentsOfPosition(pos: number): {
        posStart: number | undefined;
        posAfterEnd: number | undefined;
    };
    // (undocumented)
    protected getShortClientId(longClientId: string): number;
    // (undocumented)
    insertAtReferencePositionLocal(refPos: ReferencePosition, segment: ISegment): IMergeTreeInsertMsg | undefined;
    // (undocumented)
    insertSegmentLocal(pos: number, segment: ISegment): IMergeTreeInsertMsg | undefined;
    // (undocumented)
    load(runtime: IFluidDataStoreRuntime, storage: IChannelStorageService, serializer: IFluidSerializer): Promise<{
        catchupOpsP: Promise<ISequencedDocumentMessage[]>;
    }>;
    localReferencePositionToPosition(lref: ReferencePosition): number;
    // (undocumented)
    localTransaction(groupOp: IMergeTreeGroupMsg): void;
    // (undocumented)
    readonly logger: ITelemetryLoggerExt;
    // (undocumented)
    longClientId: string | undefined;
    obliterateRangeLocal(start: number, end: number): IMergeTreeObliterateMsg;
    peekPendingSegmentGroups(count?: number): SegmentGroup | SegmentGroup[] | undefined;
    posFromRelativePos(relativePos: IRelativePosition): number;
    regeneratePendingOp(resetOp: IMergeTreeOp, segmentGroup: SegmentGroup | SegmentGroup[]): IMergeTreeOp;
    removeLocalReferencePosition(lref: LocalReferencePosition): LocalReferencePosition | undefined;
    removeRangeLocal(start: number, end: number): IMergeTreeRemoveMsg;
    resolveRemoteClientPosition(remoteClientPosition: number, remoteClientRefSeq: number, remoteClientId: string): number | undefined;
    rollback?(op: any, localOpMetadata: unknown): void;
    searchForMarker(startPos: number, markerLabel: string, forwards?: boolean): Marker | undefined;
    serializeGCData(handle: IFluidHandle, handleCollectingSerializer: IFluidSerializer): void;
    // (undocumented)
    readonly specToSegment: (spec: IJSONSegment) => ISegment;
    // (undocumented)
    startOrUpdateCollaboration(longClientId: string | undefined, minSeq?: number, currentSeq?: number): void;
    // (undocumented)
    summarize(runtime: IFluidDataStoreRuntime, handle: IFluidHandle, serializer: IFluidSerializer, catchUpMsgs: ISequencedDocumentMessage[]): ISummaryTreeWithStats;
    // (undocumented)
    updateMinSeq(minSeq: number): void;
    // (undocumented)
    protected walkAllSegments<TClientData>(action: (segment: ISegment, accum?: TClientData) => boolean, accum?: TClientData): boolean;
    // (undocumented)
    walkSegments<TClientData>(handler: ISegmentAction<TClientData>, start: number | undefined, end: number | undefined, accum: TClientData, splitRange?: boolean): void;
    // (undocumented)
    walkSegments<undefined>(handler: ISegmentAction<undefined>, start?: number, end?: number, accum?: undefined, splitRange?: boolean): void;
}

<<<<<<< HEAD
// @internal (undocumented)
=======
// @internal @deprecated (undocumented)
export function clone<T>(extension: MapLike<T> | undefined): MapLike<T> | undefined;

// @alpha @deprecated (undocumented)
>>>>>>> 1a1f69fc
export class CollaborationWindow {
    // (undocumented)
    clientId: number;
    // (undocumented)
    collaborating: boolean;
    currentSeq: number;
    // (undocumented)
    loadFrom(a: CollaborationWindow): void;
    localSeq: number;
    minSeq: number;
}

// @internal (undocumented)
export function compareReferencePositions(a: ReferencePosition, b: ReferencePosition): number;

// @internal (undocumented)
export type ConflictAction<TKey, TData> = (key: TKey, currentKey: TKey, data: TData, currentData: TData) => QProperty<TKey, TData>;

// @internal
export function createAnnotateRangeOp(start: number, end: number, props: PropertySet): IMergeTreeAnnotateMsg;

// @internal (undocumented)
export function createDetachedLocalReferencePosition(refType?: ReferenceType): LocalReferencePosition;

// @internal @deprecated (undocumented)
export function createGroupOp(...ops: IMergeTreeDeltaOp[]): IMergeTreeGroupMsg;

// @internal (undocumented)
export function createInsertOnlyAttributionPolicy(): AttributionPolicy;

// @internal (undocumented)
export function createInsertOp(pos: number, segSpec: any): IMergeTreeInsertMsg;

// @internal (undocumented)
export function createInsertSegmentOp(pos: number, segment: ISegment): IMergeTreeInsertMsg;

// @internal @deprecated (undocumented)
export function createMap<T>(): MapLike<T>;

// @internal
export function createObliterateRangeOp(start: number, end: number): IMergeTreeObliterateMsg;

// @internal
export function createRemoveRangeOp(start: number, end: number): IMergeTreeRemoveMsg;

// @internal
export function debugMarkerToString(marker: Marker): string;

// @internal (undocumented)
export const DetachedReferencePosition = -1;

// @internal (undocumented)
export interface Dictionary<TKey, TData> {
    // (undocumented)
    get(key: TKey): Property<TKey, TData> | undefined;
    // (undocumented)
    map<TAccum>(action: PropertyAction<TKey, TData>, accum?: TAccum): void;
    // (undocumented)
    put(key: TKey, data: TData, conflict?: ConflictAction<TKey, TData>): void;
    // (undocumented)
    remove(key: TKey): void;
}

// @internal (undocumented)
export function discardMergeTreeDeltaRevertible(revertibles: MergeTreeDeltaRevertible[]): void;

// @internal
export function getSlideToSegoff(segoff: {
    segment: ISegment | undefined;
    offset: number | undefined;
}, slidingPreference?: SlidingPreference, useNewSlidingBehavior?: boolean): {
    segment: ISegment | undefined;
    offset: number | undefined;
};

// @alpha (undocumented)
export interface IAttributionCollection<T> {
    // (undocumented)
    append(other: IAttributionCollection<T>): void;
    // (undocumented)
    readonly channelNames: Iterable<string>;
    // (undocumented)
    clone(): IAttributionCollection<T>;
    getAll(): IAttributionCollectionSpec<T>;
    getAtOffset(offset: number, channel?: string): AttributionKey | undefined;
    readonly length: number;
    // (undocumented)
    splitAt(pos: number): IAttributionCollection<T>;
    update(name: string | undefined, channel: IAttributionCollection<T>): void;
}

// @internal @sealed (undocumented)
export interface IAttributionCollectionSerializer {
    populateAttributionCollections(segments: Iterable<ISegment>, summary: SerializedAttributionCollection): void;
    // (undocumented)
    serializeAttributionCollections(segments: Iterable<{
        attribution?: IAttributionCollection<AttributionKey>;
        cachedLength: number;
    }>): SerializedAttributionCollection;
}

// @alpha (undocumented)
export interface IAttributionCollectionSpec<T> {
    // (undocumented)
    channels?: {
        [name: string]: Iterable<{
            offset: number;
            key: T | null;
        }>;
    };
    // (undocumented)
    length: number;
    // (undocumented)
    root: Iterable<{
        offset: number;
        key: T | null;
    }>;
}

// @alpha
export interface IClientEvents {
    // (undocumented)
<<<<<<< HEAD
    (event: "normalize", listener: (target: IEventThisPlaceHolder) => void): void;
=======
    (event: "normalize", listener: (target: IEventThisPlaceHolder) => void): any;
    // (undocumented)
    (event: "delta", listener: (opArgs: IMergeTreeDeltaOpArgs, deltaArgs: IMergeTreeDeltaCallbackArgs, target: IEventThisPlaceHolder) => void): any;
    // (undocumented)
    (event: "maintenance", listener: (args: IMergeTreeMaintenanceCallbackArgs, deltaArgs: IMergeTreeDeltaOpArgs | undefined, target: IEventThisPlaceHolder) => void): any;
}

// @alpha @deprecated (undocumented)
export interface ICombiningOp {
    // (undocumented)
    defaultValue?: any;
>>>>>>> 1a1f69fc
    // (undocumented)
    (event: "delta", listener: (opArgs: IMergeTreeDeltaOpArgs, deltaArgs: IMergeTreeDeltaCallbackArgs, target: IEventThisPlaceHolder) => void): void;
    // (undocumented)
    (event: "maintenance", listener: (args: IMergeTreeMaintenanceCallbackArgs, deltaArgs: IMergeTreeDeltaOpArgs | undefined, target: IEventThisPlaceHolder) => void): void;
}

// @alpha (undocumented)
export interface IJSONMarkerSegment extends IJSONSegment {
    // (undocumented)
    marker: IMarkerDef;
}

// @alpha (undocumented)
export interface IJSONSegment {
    // (undocumented)
    props?: Record<string, any>;
}

// @internal (undocumented)
export interface IJSONTextSegment extends IJSONSegment {
    // (undocumented)
    text: string;
}

// @alpha (undocumented)
export interface IMarkerDef {
    // (undocumented)
    refType?: ReferenceType;
}

<<<<<<< HEAD
// @internal
=======
// @internal @deprecated (undocumented)
export interface IMarkerModifiedAction {
    // (undocumented)
    (marker: Marker): void;
}

// @alpha
>>>>>>> 1a1f69fc
export interface IMergeNodeCommon {
    index: number;
    // (undocumented)
    isLeaf(): this is ISegment;
    ordinal: string;
}

// @alpha (undocumented)
export interface IMergeTreeAnnotateMsg extends IMergeTreeDelta {
    // (undocumented)
    pos1?: number;
    // (undocumented)
    pos2?: number;
    // (undocumented)
    props: Record<string, any>;
    // (undocumented)
    relativePos1?: IRelativePosition;
    // (undocumented)
    relativePos2?: IRelativePosition;
    // (undocumented)
    type: typeof MergeTreeDeltaType.ANNOTATE;
}

// @internal (undocumented)
export interface IMergeTreeAttributionOptions {
    policyFactory?: () => AttributionPolicy;
    track?: boolean;
}

// @internal (undocumented)
export interface IMergeTreeClientSequenceArgs {
    // (undocumented)
    readonly clientId: number;
    // (undocumented)
    readonly referenceSequenceNumber: number;
    // (undocumented)
    readonly sequenceNumber: number;
}

// @alpha (undocumented)
export interface IMergeTreeDelta {
    type: MergeTreeDeltaType;
}

// @alpha (undocumented)
export interface IMergeTreeDeltaCallbackArgs<TOperationType extends MergeTreeDeltaOperationTypes = MergeTreeDeltaOperationType> {
    // (undocumented)
    readonly deltaSegments: IMergeTreeSegmentDelta[];
    // (undocumented)
    readonly operation: TOperationType;
}

<<<<<<< HEAD
// @internal (undocumented)
export type IMergeTreeDeltaOp = IMergeTreeInsertMsg | IMergeTreeRemoveMsg | IMergeTreeAnnotateMsg | IMergeTreeObliterateMsg;
=======
// @alpha (undocumented)
export type IMergeTreeDeltaOp = IMergeTreeInsertMsg | IMergeTreeRemoveMsg | IMergeTreeAnnotateMsg;
>>>>>>> 1a1f69fc

// @alpha (undocumented)
export interface IMergeTreeDeltaOpArgs {
    readonly groupOp?: IMergeTreeGroupMsg;
    readonly op: IMergeTreeOp;
    readonly sequencedMessage?: ISequencedDocumentMessage;
    readonly stashed?: boolean;
}

// @alpha @deprecated (undocumented)
export interface IMergeTreeGroupMsg extends IMergeTreeDelta {
    // (undocumented)
    ops: IMergeTreeDeltaOp[];
    // (undocumented)
    type: typeof MergeTreeDeltaType.GROUP;
}

// @alpha (undocumented)
export interface IMergeTreeInsertMsg extends IMergeTreeDelta {
    // (undocumented)
    pos1?: number;
    // (undocumented)
    pos2?: number;
    // (undocumented)
    relativePos1?: IRelativePosition;
    // (undocumented)
    relativePos2?: IRelativePosition;
    // (undocumented)
    seg?: any;
    // (undocumented)
    type: typeof MergeTreeDeltaType.INSERT;
}

// @alpha (undocumented)
export interface IMergeTreeMaintenanceCallbackArgs extends IMergeTreeDeltaCallbackArgs<MergeTreeMaintenanceType> {
}

<<<<<<< HEAD
// @internal (undocumented)
export interface IMergeTreeObliterateMsg extends IMergeTreeDelta {
    // (undocumented)
    pos1?: number;
    // (undocumented)
    pos2?: number;
    relativePos1?: never;
    relativePos2?: never;
    // (undocumented)
    type: typeof MergeTreeDeltaType.OBLITERATE;
}

// @internal (undocumented)
=======
// @alpha (undocumented)
>>>>>>> 1a1f69fc
export type IMergeTreeOp = IMergeTreeDeltaOp | IMergeTreeGroupMsg;

// @internal (undocumented)
export interface IMergeTreeOptions {
    attribution?: IMergeTreeAttributionOptions;
    // (undocumented)
    catchUpBlobName?: string;
    mergeTreeEnableObliterate?: boolean;
    mergeTreeReferencesCanSlideToEndpoint?: boolean;
    // (undocumented)
    mergeTreeSnapshotChunkSize?: number;
    newMergeTreeSnapshotFormat?: boolean;
}

// @alpha (undocumented)
export interface IMergeTreeRemoveMsg extends IMergeTreeDelta {
    // (undocumented)
    pos1?: number;
    // (undocumented)
    pos2?: number;
    // (undocumented)
    relativePos1?: IRelativePosition;
    // (undocumented)
    relativePos2?: IRelativePosition;
    // (undocumented)
    type: typeof MergeTreeDeltaType.REMOVE;
}

// @alpha (undocumented)
export interface IMergeTreeSegmentDelta {
    // (undocumented)
    propertyDeltas?: PropertySet;
    // (undocumented)
    segment: ISegment;
}

// @alpha @deprecated (undocumented)
export interface IMergeTreeTextHelper {
    // (undocumented)
    getText(refSeq: number, clientId: number, placeholder: string, start?: number, end?: number): string;
}

// @internal
export interface IMoveInfo {
    localMovedSeq?: number;
    movedClientIds: number[];
    movedSeq: number;
    movedSeqs: number[];
    moveDst?: ReferencePosition;
    wasMovedOnInsert: boolean;
}

// @internal (undocumented)
export interface IRBAugmentation<TKey, TData> {
    // (undocumented)
    update(node: RBNode<TKey, TData>): void;
}

// @internal (undocumented)
export interface IRBMatcher<TKey, TData> {
    // (undocumented)
    continueSubtree(node: RBNode<TKey, TData> | undefined, key: TKey): boolean;
    // (undocumented)
    matchNode(node: RBNode<TKey, TData> | undefined, key: TKey): boolean;
}

// @alpha
export interface IRelativePosition {
    before?: boolean;
    id?: string;
    offset?: number;
}

// @alpha
export interface IRemovalInfo {
    localRemovedSeq?: number;
    removedClientIds: number[];
    removedSeq: number;
}

<<<<<<< HEAD
// @internal
export interface ISegment extends IMergeNodeCommon, Partial<IRemovalInfo>, Partial<IMoveInfo> {
=======
// @alpha
export interface ISegment extends IMergeNodeCommon, Partial<IRemovalInfo> {
    // @deprecated
>>>>>>> 1a1f69fc
    ack(segmentGroup: SegmentGroup, opArgs: IMergeTreeDeltaOpArgs): boolean;
    addProperties(newProps: PropertySet, seq?: number, collaborating?: boolean, rollback?: PropertiesRollback): PropertySet;
    // (undocumented)
    append(segment: ISegment): void;
    attribution?: IAttributionCollection<AttributionKey>;
    cachedLength: number;
    // (undocumented)
    canAppend(segment: ISegment): boolean;
    clientId: number;
    // (undocumented)
    clone(): ISegment;
    readonly endpointType?: "start" | "end";
    localRefs?: LocalReferenceCollection;
    localRemovedSeq?: number;
    localSeq?: number;
    properties?: PropertySet;
    propertyManager?: PropertiesManager;
    // (undocumented)
    readonly segmentGroups: SegmentGroupCollection;
    seq?: number;
    // (undocumented)
    splitAt(pos: number): ISegment | undefined;
    // (undocumented)
    toJSONObject(): any;
    // (undocumented)
    readonly trackingCollection: TrackingGroupCollection;
    // (undocumented)
    readonly type: string;
}

// @alpha (undocumented)
export interface ISegmentAction<TClientData> {
    // (undocumented)
    (segment: ISegment, pos: number, refSeq: number, clientId: number, start: number, end: number, accum: TClientData): boolean;
}

// @internal
export function isMergeTreeDeltaRevertible(x: unknown): x is MergeTreeDeltaRevertible;

// @alpha (undocumented)
export interface ITrackingGroup {
    // (undocumented)
    has(trackable: Trackable): boolean;
    // (undocumented)
    link(trackable: Trackable): void;
    // (undocumented)
    size: number;
    // (undocumented)
    tracked: readonly Trackable[];
    // (undocumented)
    unlink(trackable: Trackable): boolean;
}

// @internal (undocumented)
export interface KeyComparer<TKey> {
    // (undocumented)
    (a: TKey, b: TKey): number;
}

<<<<<<< HEAD
// @internal
=======
// @internal @deprecated (undocumented)
export const LocalClientId = -1;

// @alpha
>>>>>>> 1a1f69fc
export class LocalReferenceCollection {
    // (undocumented)
    [Symbol.iterator](): {
        next(): IteratorResult<LocalReferencePosition>;
        [Symbol.iterator](): any;
    };
    constructor(
    segment: ISegment, initialRefsByfOffset?: (IRefsAtOffset | undefined)[]);
    // (undocumented)
    addAfterTombstones(...refs: Iterable<LocalReferencePosition>[]): void;
    // (undocumented)
    addBeforeTombstones(...refs: Iterable<LocalReferencePosition>[]): void;
    // (undocumented)
    addLocalRef(lref: LocalReferencePosition, offset: number): void;
    // (undocumented)
    static append(seg1: ISegment, seg2: ISegment): void;
    append(other: LocalReferenceCollection): void;
    // (undocumented)
    createLocalRef(offset: number, refType: ReferenceType, properties: PropertySet | undefined, slidingPreference?: SlidingPreference, canSlideToEndpoint?: boolean): LocalReferencePosition;
    // (undocumented)
    get empty(): boolean;
    has(lref: ReferencePosition): boolean;
    // (undocumented)
    isAfterTombstone(lref: LocalReferencePosition): boolean;
    // (undocumented)
    removeLocalRef(lref: LocalReferencePosition): LocalReferencePosition | undefined;
    split(offset: number, splitSeg: ISegment): void;
    // (undocumented)
    walkReferences(visitor: (lref: LocalReferencePosition) => boolean | void | undefined, start?: LocalReferencePosition, forward?: boolean): boolean;
}

// @alpha @sealed (undocumented)
export interface LocalReferencePosition extends ReferencePosition {
    // (undocumented)
    callbacks?: Partial<Record<"beforeSlide" | "afterSlide", (ref: LocalReferencePosition) => void>>;
    readonly canSlideToEndpoint?: boolean;
    // (undocumented)
    readonly trackingCollection: TrackingGroupCollection;
}

<<<<<<< HEAD
// @internal
=======
// @alpha (undocumented)
>>>>>>> 1a1f69fc
export interface MapLike<T> {
    // (undocumented)
    [index: string]: T;
}

<<<<<<< HEAD
// @internal
export class Marker extends BaseSegment implements ReferencePosition, ISegment {
=======
// @alpha (undocumented)
export class Marker extends BaseSegment implements ReferencePosition {
>>>>>>> 1a1f69fc
    constructor(refType: ReferenceType);
    // (undocumented)
    append(): void;
    // (undocumented)
    canAppend(segment: ISegment): boolean;
    // (undocumented)
    clone(): Marker;
    // (undocumented)
    protected createSplitSegmentAt(pos: number): undefined;
    // (undocumented)
    static fromJSONObject(spec: any): Marker | undefined;
    // (undocumented)
    getId(): string | undefined;
    // (undocumented)
    getOffset(): number;
    // (undocumented)
    getProperties(): PropertySet | undefined;
    // (undocumented)
    getSegment(): this;
    // (undocumented)
    static is(segment: ISegment): segment is Marker;
    // (undocumented)
    static make(refType: ReferenceType, props?: PropertySet): Marker;
    // (undocumented)
    refType: ReferenceType;
    // (undocumented)
    toJSONObject(): IJSONMarkerSegment;
    // (undocumented)
    toString(): string;
    // (undocumented)
    static readonly type = "Marker";
    // (undocumented)
    readonly type = "Marker";
}

// @internal (undocumented)
export function matchProperties(a: PropertySet | undefined, b: PropertySet | undefined): boolean;

// @internal (undocumented)
export function maxReferencePosition<T extends ReferencePosition>(a: T, b: T): T;

// @alpha (undocumented)
export class MergeNode implements IMergeNodeCommon {
    // (undocumented)
    cachedLength: number;
    // (undocumented)
    index: number;
    // (undocumented)
    isLeaf(): this is ISegment;
    // (undocumented)
    ordinal: string;
}

<<<<<<< HEAD
// @internal (undocumented)
export type MergeTreeDeltaOperationType = typeof MergeTreeDeltaType.ANNOTATE | typeof MergeTreeDeltaType.INSERT | typeof MergeTreeDeltaType.REMOVE | typeof MergeTreeDeltaType.OBLITERATE;
=======
// @internal @deprecated (undocumented)
export type MergeTreeDeltaCallback = (opArgs: IMergeTreeDeltaOpArgs, deltaArgs: IMergeTreeDeltaCallbackArgs) => void;

// @alpha (undocumented)
export type MergeTreeDeltaOperationType = typeof MergeTreeDeltaType.ANNOTATE | typeof MergeTreeDeltaType.INSERT | typeof MergeTreeDeltaType.REMOVE;
>>>>>>> 1a1f69fc

// @alpha (undocumented)
export type MergeTreeDeltaOperationTypes = MergeTreeDeltaOperationType | MergeTreeMaintenanceType;

// @internal (undocumented)
export type MergeTreeDeltaRevertible = {
    operation: typeof MergeTreeDeltaType.INSERT;
    trackingGroup: ITrackingGroup;
} | {
    operation: typeof MergeTreeDeltaType.REMOVE;
    trackingGroup: ITrackingGroup;
} | {
    operation: typeof MergeTreeDeltaType.ANNOTATE;
    trackingGroup: ITrackingGroup;
    propertyDeltas: PropertySet;
};

// @alpha (undocumented)
export const MergeTreeDeltaType: {
    readonly INSERT: 0;
    readonly REMOVE: 1;
    readonly ANNOTATE: 2;
    readonly GROUP: 3;
    readonly OBLITERATE: 4;
};

// @alpha (undocumented)
export type MergeTreeDeltaType = (typeof MergeTreeDeltaType)[keyof typeof MergeTreeDeltaType];

<<<<<<< HEAD
// @internal
=======
// @internal @deprecated (undocumented)
export type MergeTreeMaintenanceCallback = (MaintenanceArgs: IMergeTreeMaintenanceCallbackArgs, opArgs: IMergeTreeDeltaOpArgs | undefined) => void;

// @alpha
>>>>>>> 1a1f69fc
export const MergeTreeMaintenanceType: {
    readonly APPEND: -1;
    readonly SPLIT: -2;
    readonly UNLINK: -3;
    readonly ACKNOWLEDGED: -4;
};

// @alpha (undocumented)
export type MergeTreeMaintenanceType = (typeof MergeTreeMaintenanceType)[keyof typeof MergeTreeMaintenanceType];

// @alpha (undocumented)
export interface MergeTreeRevertibleDriver {
    // (undocumented)
    annotateRange(start: number, end: number, props: PropertySet): void;
    // (undocumented)
    insertFromSpec(pos: number, spec: IJSONSegment): void;
    // (undocumented)
    removeRange(start: number, end: number): void;
}

// @internal (undocumented)
export function minReferencePosition<T extends ReferencePosition>(a: T, b: T): T;

<<<<<<< HEAD
// @internal (undocumented)
=======
// @internal @deprecated (undocumented)
export const NonCollabClient = -2;

// @alpha (undocumented)
>>>>>>> 1a1f69fc
export class PropertiesManager {
    // (undocumented)
    ackPendingProperties(annotateOp: IMergeTreeAnnotateMsg): void;
    // (undocumented)
    addProperties(oldProps: PropertySet, newProps: PropertySet, seq?: number, collaborating?: boolean, rollback?: PropertiesRollback): PropertySet;
    // (undocumented)
    copyTo(oldProps: PropertySet, newProps: PropertySet | undefined, newManager: PropertiesManager): PropertySet | undefined;
    // (undocumented)
    hasPendingProperties(): boolean;
    // (undocumented)
    hasPendingProperty(key: string): boolean;
}

// @alpha (undocumented)
export enum PropertiesRollback {
    None = 0,
    Rollback = 1
}

// @internal (undocumented)
export interface Property<TKey, TData> {
    // (undocumented)
    data: TData;
    // (undocumented)
    key: TKey;
}

// @internal (undocumented)
export interface PropertyAction<TKey, TData> {
    // (undocumented)
    <TAccum>(p: Property<TKey, TData>, accum?: TAccum): boolean;
}

<<<<<<< HEAD
// @internal
=======
// @alpha (undocumented)
>>>>>>> 1a1f69fc
export type PropertySet = MapLike<any>;

// @internal (undocumented)
export interface QProperty<TKey, TData> {
    // (undocumented)
    data?: TData;
    // (undocumented)
    key?: TKey;
}

<<<<<<< HEAD
=======
// @alpha @deprecated (undocumented)
export type RangeStackMap = MapLike<Stack<ReferencePosition>>;

>>>>>>> 1a1f69fc
// @internal (undocumented)
export const RBColor: {
    readonly RED: 0;
    readonly BLACK: 1;
};

// @internal (undocumented)
export type RBColor = (typeof RBColor)[keyof typeof RBColor];

// @internal (undocumented)
export interface RBNode<TKey, TData> {
    // (undocumented)
    color: RBColor;
    // (undocumented)
    data: TData;
    // (undocumented)
    key: TKey;
    // (undocumented)
    left: RBNode<TKey, TData> | undefined;
    // (undocumented)
    right: RBNode<TKey, TData> | undefined;
    // (undocumented)
    size: number;
}

// @internal (undocumented)
export interface RBNodeActions<TKey, TData> {
    // (undocumented)
    infix?(node: RBNode<TKey, TData>): boolean;
    // (undocumented)
    post?(node: RBNode<TKey, TData>): boolean;
    // (undocumented)
    pre?(node: RBNode<TKey, TData>): boolean;
    // (undocumented)
    showStructure?: boolean;
}

// @internal (undocumented)
export class RedBlackTree<TKey, TData> implements SortedDictionary<TKey, TData> {
    constructor(compareKeys: KeyComparer<TKey>, aug?: IRBAugmentation<TKey, TData> | undefined);
    // (undocumented)
    ceil(key: TKey): RBNode<TKey, TData> | undefined;
    // (undocumented)
    floor(key: TKey): RBNode<TKey, TData> | undefined;
    // (undocumented)
    gather(key: TKey, matcher: IRBMatcher<TKey, TData>): RBNode<TKey, TData>[];
    // (undocumented)
    get(key: TKey): RBNode<TKey, TData> | undefined;
    // (undocumented)
    isEmpty(): boolean;
    // (undocumented)
    keys(): TKey[];
    // (undocumented)
    map<TAccum>(action: PropertyAction<TKey, TData>, accum?: TAccum): void;
    // (undocumented)
    mapRange<TAccum>(action: PropertyAction<TKey, TData>, accum?: TAccum, start?: TKey, end?: TKey): void;
    // (undocumented)
    max(): RBNode<TKey, TData> | undefined;
    // (undocumented)
    min(): RBNode<TKey, TData> | undefined;
    // (undocumented)
    put(key: TKey, data: TData, conflict?: ConflictAction<TKey, TData>): void;
    // (undocumented)
    remove(key: TKey): void;
    // (undocumented)
    removeExisting(key: TKey): void;
    // (undocumented)
    size(): number;
    walk(actions: RBNodeActions<TKey, TData>): void;
    // (undocumented)
    walkBackward(actions: RBNodeActions<TKey, TData>): void;
    // (undocumented)
    walkExactMatchesBackward(compareFn: (node: RBNode<TKey, TData>) => number, actionFn: (node: RBNode<TKey, TData>) => void, continueLeftFn: (number: number) => boolean, continueRightFn: (number: number) => boolean): void;
    // (undocumented)
    walkExactMatchesForward(compareFn: (node: RBNode<TKey, TData>) => number, actionFn: (node: RBNode<TKey, TData>) => void, continueLeftFn: (number: number) => boolean, continueRightFn: (number: number) => boolean): void;
}

// @alpha
export interface ReferencePosition {
    // (undocumented)
    addProperties(newProps: PropertySet): void;
    getOffset(): number;
    getSegment(): ISegment | undefined;
    // (undocumented)
    isLeaf(): this is ISegment;
    properties?: PropertySet;
    // (undocumented)
    refType: ReferenceType;
    slidingPreference?: SlidingPreference;
}

// @alpha
export enum ReferenceType {
    RangeBegin = 16,
    RangeEnd = 32,
    // (undocumented)
    Simple = 0,
    SlideOnRemove = 64,
    StayOnRemove = 128,
    Tile = 1,
    Transient = 256
}

// @internal (undocumented)
export const refGetTileLabels: (refPos: ReferencePosition) => string[] | undefined;

// @internal (undocumented)
export function refHasTileLabel(refPos: ReferencePosition, label: string): boolean;

// @internal (undocumented)
export function refHasTileLabels(refPos: ReferencePosition): boolean;

// @internal (undocumented)
export function refTypeIncludesFlag(refPosOrType: ReferencePosition | ReferenceType, flags: ReferenceType): boolean;

// @internal
export const reservedMarkerIdKey = "markerId";

// @internal (undocumented)
export const reservedMarkerSimpleTypeKey = "markerSimpleType";

// @internal (undocumented)
export const reservedRangeLabelsKey = "referenceRangeLabels";

// @internal (undocumented)
export const reservedTileLabelsKey = "referenceTileLabels";

// @internal (undocumented)
export function revertMergeTreeDeltaRevertibles(driver: MergeTreeRevertibleDriver, revertibles: MergeTreeDeltaRevertible[]): void;

<<<<<<< HEAD
// @internal (undocumented)
=======
// @internal @deprecated (undocumented)
export interface SegmentAccumulator {
    // (undocumented)
    segments: ISegment[];
}

// @alpha @deprecated (undocumented)
>>>>>>> 1a1f69fc
export interface SegmentGroup {
    // (undocumented)
    localSeq?: number;
    // (undocumented)
    previousProps?: PropertySet[];
    // (undocumented)
    refSeq: number;
    // (undocumented)
    segments: ISegmentLeaf[];
}

// @alpha (undocumented)
export class SegmentGroupCollection {
    constructor(segment: ISegment);
    // (undocumented)
    copyTo(segment: ISegment): void;
    // (undocumented)
    dequeue(): SegmentGroup | undefined;
    // (undocumented)
    get empty(): boolean;
    // (undocumented)
    enqueue(segmentGroup: SegmentGroup): void;
    // (undocumented)
    pop?(): SegmentGroup | undefined;
    // (undocumented)
    get size(): number;
}

// @internal (undocumented)
export interface SequenceOffsets {
    // (undocumented)
    posBreakpoints: number[];
    seqs: (number | AttributionKey | null)[];
}

// @internal (undocumented)
export interface SerializedAttributionCollection extends SequenceOffsets {
    // (undocumented)
    channels?: {
        [name: string]: SequenceOffsets;
    };
    // (undocumented)
    length: number;
}

// @alpha
export const SlidingPreference: {
    readonly BACKWARD: 0;
    readonly FORWARD: 1;
};

// @alpha
export type SlidingPreference = (typeof SlidingPreference)[keyof typeof SlidingPreference];

// @internal (undocumented)
export interface SortedDictionary<TKey, TData> extends Dictionary<TKey, TData> {
    // (undocumented)
    mapRange<TAccum>(action: PropertyAction<TKey, TData>, accum?: TAccum, start?: TKey, end?: TKey): void;
    // (undocumented)
    max(): Property<TKey, TData> | undefined;
    // (undocumented)
    min(): Property<TKey, TData> | undefined;
}

// @internal @deprecated
export class SortedSegmentSet<T extends SortedSegmentSetItem = ISegment> extends SortedSet<T, string> {
    // (undocumented)
    protected findItemPosition(item: T): {
        exists: boolean;
        index: number;
    };
    // (undocumented)
    protected getKey(item: T): string;
}

// @internal @deprecated (undocumented)
export type SortedSegmentSetItem = ISegment | LocalReferencePosition | {
    readonly segment: ISegment;
};

// @internal @deprecated (undocumented)
export abstract class SortedSet<T, U extends string | number> {
    // (undocumented)
    addOrUpdate(newItem: T, update?: (existingItem: T, newItem: T) => void): void;
    // (undocumented)
    protected findItemPosition(item: T): {
        exists: boolean;
        index: number;
    };
    // (undocumented)
    protected abstract getKey(t: T): U;
    // (undocumented)
    has(item: T): boolean;
    // (undocumented)
    get items(): readonly T[];
    // (undocumented)
    protected readonly keySortedItems: T[];
    // (undocumented)
    remove(item: T): boolean;
    // (undocumented)
    get size(): number;
}

<<<<<<< HEAD
// @internal (undocumented)
=======
// @alpha @deprecated (undocumented)
export class Stack<T> {
    // (undocumented)
    empty(): boolean;
    // (undocumented)
    items: T[];
    // (undocumented)
    pop(): T | undefined;
    // (undocumented)
    push(val: T): void;
    // (undocumented)
    top(): T | undefined;
}

// @alpha (undocumented)
>>>>>>> 1a1f69fc
export class TextSegment extends BaseSegment {
    constructor(text: string);
    // (undocumented)
    append(segment: ISegment): void;
    // (undocumented)
    canAppend(segment: ISegment): boolean;
    // (undocumented)
    clone(start?: number, end?: number): TextSegment;
    // (undocumented)
    protected createSplitSegmentAt(pos: number): TextSegment | undefined;
    // (undocumented)
    static fromJSONObject(spec: any): TextSegment | undefined;
    // (undocumented)
    static is(segment: ISegment): segment is TextSegment;
    // (undocumented)
    static make(text: string, props?: PropertySet): TextSegment;
    // (undocumented)
    text: string;
    // (undocumented)
    toJSONObject(): IJSONTextSegment | string;
    // (undocumented)
    toString(): string;
    // (undocumented)
    static readonly type = "TextSegment";
    // (undocumented)
    readonly type = "TextSegment";
}

// @internal (undocumented)
export function toRemovalInfo(maybe: Partial<IRemovalInfo> | undefined): IRemovalInfo | undefined;

// @alpha (undocumented)
export type Trackable = ISegment | LocalReferencePosition;

// @alpha (undocumented)
export class TrackingGroup implements ITrackingGroup {
    constructor();
    // (undocumented)
    has(trackable: Trackable): boolean;
    // (undocumented)
    link(trackable: Trackable): void;
    // (undocumented)
    get size(): number;
    // (undocumented)
    get tracked(): readonly Trackable[];
    // (undocumented)
    unlink(trackable: Trackable): boolean;
}

<<<<<<< HEAD
// @internal
=======
// @alpha (undocumented)
>>>>>>> 1a1f69fc
export class TrackingGroupCollection {
    constructor(trackable: Trackable);
    // (undocumented)
    copyTo(trackable: Trackable): void;
    // (undocumented)
    get empty(): boolean;
    // (undocumented)
    link(trackingGroup: ITrackingGroup): void;
    // (undocumented)
    matches(trackingCollection: TrackingGroupCollection): boolean;
    // (undocumented)
    get trackingGroups(): Set<TrackingGroup>;
    // (undocumented)
    unlink(trackingGroup: ITrackingGroup): boolean;
}

// @internal
export const UnassignedSequenceNumber = -1;

// @internal
export const UniversalSequenceNumber = 0;

// (No @packageDocumentation comment for this package)

```<|MERGE_RESOLUTION|>--- conflicted
+++ resolved
@@ -22,7 +22,7 @@
 // @internal (undocumented)
 export function appendToMergeTreeDeltaRevertibles(deltaArgs: IMergeTreeDeltaCallbackArgs, revertibles: MergeTreeDeltaRevertible[]): void;
 
-// @internal @sealed
+// @alpha @sealed
 export interface AttributionPolicy {
     attach: (client: Client) => void;
     detach: () => void;
@@ -189,14 +189,7 @@
     walkSegments<undefined>(handler: ISegmentAction<undefined>, start?: number, end?: number, accum?: undefined, splitRange?: boolean): void;
 }
 
-<<<<<<< HEAD
-// @internal (undocumented)
-=======
-// @internal @deprecated (undocumented)
-export function clone<T>(extension: MapLike<T> | undefined): MapLike<T> | undefined;
-
 // @alpha @deprecated (undocumented)
->>>>>>> 1a1f69fc
 export class CollaborationWindow {
     // (undocumented)
     clientId: number;
@@ -288,7 +281,7 @@
     update(name: string | undefined, channel: IAttributionCollection<T>): void;
 }
 
-// @internal @sealed (undocumented)
+// @alpha @sealed (undocumented)
 export interface IAttributionCollectionSerializer {
     populateAttributionCollections(segments: Iterable<ISegment>, summary: SerializedAttributionCollection): void;
     // (undocumented)
@@ -319,21 +312,7 @@
 // @alpha
 export interface IClientEvents {
     // (undocumented)
-<<<<<<< HEAD
     (event: "normalize", listener: (target: IEventThisPlaceHolder) => void): void;
-=======
-    (event: "normalize", listener: (target: IEventThisPlaceHolder) => void): any;
-    // (undocumented)
-    (event: "delta", listener: (opArgs: IMergeTreeDeltaOpArgs, deltaArgs: IMergeTreeDeltaCallbackArgs, target: IEventThisPlaceHolder) => void): any;
-    // (undocumented)
-    (event: "maintenance", listener: (args: IMergeTreeMaintenanceCallbackArgs, deltaArgs: IMergeTreeDeltaOpArgs | undefined, target: IEventThisPlaceHolder) => void): any;
-}
-
-// @alpha @deprecated (undocumented)
-export interface ICombiningOp {
-    // (undocumented)
-    defaultValue?: any;
->>>>>>> 1a1f69fc
     // (undocumented)
     (event: "delta", listener: (opArgs: IMergeTreeDeltaOpArgs, deltaArgs: IMergeTreeDeltaCallbackArgs, target: IEventThisPlaceHolder) => void): void;
     // (undocumented)
@@ -352,7 +331,7 @@
     props?: Record<string, any>;
 }
 
-// @internal (undocumented)
+// @alpha (undocumented)
 export interface IJSONTextSegment extends IJSONSegment {
     // (undocumented)
     text: string;
@@ -364,17 +343,7 @@
     refType?: ReferenceType;
 }
 
-<<<<<<< HEAD
-// @internal
-=======
-// @internal @deprecated (undocumented)
-export interface IMarkerModifiedAction {
-    // (undocumented)
-    (marker: Marker): void;
-}
-
-// @alpha
->>>>>>> 1a1f69fc
+// @alpha
 export interface IMergeNodeCommon {
     index: number;
     // (undocumented)
@@ -398,7 +367,7 @@
     type: typeof MergeTreeDeltaType.ANNOTATE;
 }
 
-// @internal (undocumented)
+// @alpha (undocumented)
 export interface IMergeTreeAttributionOptions {
     policyFactory?: () => AttributionPolicy;
     track?: boolean;
@@ -427,13 +396,8 @@
     readonly operation: TOperationType;
 }
 
-<<<<<<< HEAD
-// @internal (undocumented)
+// @alpha (undocumented)
 export type IMergeTreeDeltaOp = IMergeTreeInsertMsg | IMergeTreeRemoveMsg | IMergeTreeAnnotateMsg | IMergeTreeObliterateMsg;
-=======
-// @alpha (undocumented)
-export type IMergeTreeDeltaOp = IMergeTreeInsertMsg | IMergeTreeRemoveMsg | IMergeTreeAnnotateMsg;
->>>>>>> 1a1f69fc
 
 // @alpha (undocumented)
 export interface IMergeTreeDeltaOpArgs {
@@ -471,8 +435,7 @@
 export interface IMergeTreeMaintenanceCallbackArgs extends IMergeTreeDeltaCallbackArgs<MergeTreeMaintenanceType> {
 }
 
-<<<<<<< HEAD
-// @internal (undocumented)
+// @alpha @deprecated (undocumented)
 export interface IMergeTreeObliterateMsg extends IMergeTreeDelta {
     // (undocumented)
     pos1?: number;
@@ -484,13 +447,10 @@
     type: typeof MergeTreeDeltaType.OBLITERATE;
 }
 
-// @internal (undocumented)
-=======
-// @alpha (undocumented)
->>>>>>> 1a1f69fc
+// @alpha (undocumented)
 export type IMergeTreeOp = IMergeTreeDeltaOp | IMergeTreeGroupMsg;
 
-// @internal (undocumented)
+// @alpha (undocumented)
 export interface IMergeTreeOptions {
     attribution?: IMergeTreeAttributionOptions;
     // (undocumented)
@@ -530,7 +490,7 @@
     getText(refSeq: number, clientId: number, placeholder: string, start?: number, end?: number): string;
 }
 
-// @internal
+// @alpha
 export interface IMoveInfo {
     localMovedSeq?: number;
     movedClientIds: number[];
@@ -568,14 +528,8 @@
     removedSeq: number;
 }
 
-<<<<<<< HEAD
-// @internal
+// @alpha
 export interface ISegment extends IMergeNodeCommon, Partial<IRemovalInfo>, Partial<IMoveInfo> {
-=======
-// @alpha
-export interface ISegment extends IMergeNodeCommon, Partial<IRemovalInfo> {
-    // @deprecated
->>>>>>> 1a1f69fc
     ack(segmentGroup: SegmentGroup, opArgs: IMergeTreeDeltaOpArgs): boolean;
     addProperties(newProps: PropertySet, seq?: number, collaborating?: boolean, rollback?: PropertiesRollback): PropertySet;
     // (undocumented)
@@ -635,14 +589,7 @@
     (a: TKey, b: TKey): number;
 }
 
-<<<<<<< HEAD
-// @internal
-=======
-// @internal @deprecated (undocumented)
-export const LocalClientId = -1;
-
-// @alpha
->>>>>>> 1a1f69fc
+// @alpha
 export class LocalReferenceCollection {
     // (undocumented)
     [Symbol.iterator](): {
@@ -683,23 +630,14 @@
     readonly trackingCollection: TrackingGroupCollection;
 }
 
-<<<<<<< HEAD
-// @internal
-=======
-// @alpha (undocumented)
->>>>>>> 1a1f69fc
+// @alpha
 export interface MapLike<T> {
     // (undocumented)
     [index: string]: T;
 }
 
-<<<<<<< HEAD
-// @internal
+// @alpha
 export class Marker extends BaseSegment implements ReferencePosition, ISegment {
-=======
-// @alpha (undocumented)
-export class Marker extends BaseSegment implements ReferencePosition {
->>>>>>> 1a1f69fc
     constructor(refType: ReferenceType);
     // (undocumented)
     append(): void;
@@ -753,16 +691,8 @@
     ordinal: string;
 }
 
-<<<<<<< HEAD
-// @internal (undocumented)
+// @alpha (undocumented)
 export type MergeTreeDeltaOperationType = typeof MergeTreeDeltaType.ANNOTATE | typeof MergeTreeDeltaType.INSERT | typeof MergeTreeDeltaType.REMOVE | typeof MergeTreeDeltaType.OBLITERATE;
-=======
-// @internal @deprecated (undocumented)
-export type MergeTreeDeltaCallback = (opArgs: IMergeTreeDeltaOpArgs, deltaArgs: IMergeTreeDeltaCallbackArgs) => void;
-
-// @alpha (undocumented)
-export type MergeTreeDeltaOperationType = typeof MergeTreeDeltaType.ANNOTATE | typeof MergeTreeDeltaType.INSERT | typeof MergeTreeDeltaType.REMOVE;
->>>>>>> 1a1f69fc
 
 // @alpha (undocumented)
 export type MergeTreeDeltaOperationTypes = MergeTreeDeltaOperationType | MergeTreeMaintenanceType;
@@ -792,14 +722,7 @@
 // @alpha (undocumented)
 export type MergeTreeDeltaType = (typeof MergeTreeDeltaType)[keyof typeof MergeTreeDeltaType];
 
-<<<<<<< HEAD
-// @internal
-=======
-// @internal @deprecated (undocumented)
-export type MergeTreeMaintenanceCallback = (MaintenanceArgs: IMergeTreeMaintenanceCallbackArgs, opArgs: IMergeTreeDeltaOpArgs | undefined) => void;
-
-// @alpha
->>>>>>> 1a1f69fc
+// @alpha
 export const MergeTreeMaintenanceType: {
     readonly APPEND: -1;
     readonly SPLIT: -2;
@@ -823,14 +746,7 @@
 // @internal (undocumented)
 export function minReferencePosition<T extends ReferencePosition>(a: T, b: T): T;
 
-<<<<<<< HEAD
-// @internal (undocumented)
-=======
-// @internal @deprecated (undocumented)
-export const NonCollabClient = -2;
-
-// @alpha (undocumented)
->>>>>>> 1a1f69fc
+// @alpha (undocumented)
 export class PropertiesManager {
     // (undocumented)
     ackPendingProperties(annotateOp: IMergeTreeAnnotateMsg): void;
@@ -864,11 +780,7 @@
     <TAccum>(p: Property<TKey, TData>, accum?: TAccum): boolean;
 }
 
-<<<<<<< HEAD
-// @internal
-=======
-// @alpha (undocumented)
->>>>>>> 1a1f69fc
+// @alpha
 export type PropertySet = MapLike<any>;
 
 // @internal (undocumented)
@@ -879,12 +791,6 @@
     key?: TKey;
 }
 
-<<<<<<< HEAD
-=======
-// @alpha @deprecated (undocumented)
-export type RangeStackMap = MapLike<Stack<ReferencePosition>>;
-
->>>>>>> 1a1f69fc
 // @internal (undocumented)
 export const RBColor: {
     readonly RED: 0;
@@ -1015,17 +921,7 @@
 // @internal (undocumented)
 export function revertMergeTreeDeltaRevertibles(driver: MergeTreeRevertibleDriver, revertibles: MergeTreeDeltaRevertible[]): void;
 
-<<<<<<< HEAD
-// @internal (undocumented)
-=======
-// @internal @deprecated (undocumented)
-export interface SegmentAccumulator {
-    // (undocumented)
-    segments: ISegment[];
-}
-
 // @alpha @deprecated (undocumented)
->>>>>>> 1a1f69fc
 export interface SegmentGroup {
     // (undocumented)
     localSeq?: number;
@@ -1054,14 +950,14 @@
     get size(): number;
 }
 
-// @internal (undocumented)
+// @alpha (undocumented)
 export interface SequenceOffsets {
     // (undocumented)
     posBreakpoints: number[];
     seqs: (number | AttributionKey | null)[];
 }
 
-// @internal (undocumented)
+// @alpha (undocumented)
 export interface SerializedAttributionCollection extends SequenceOffsets {
     // (undocumented)
     channels?: {
@@ -1129,25 +1025,7 @@
     get size(): number;
 }
 
-<<<<<<< HEAD
-// @internal (undocumented)
-=======
-// @alpha @deprecated (undocumented)
-export class Stack<T> {
-    // (undocumented)
-    empty(): boolean;
-    // (undocumented)
-    items: T[];
-    // (undocumented)
-    pop(): T | undefined;
-    // (undocumented)
-    push(val: T): void;
-    // (undocumented)
-    top(): T | undefined;
-}
-
-// @alpha (undocumented)
->>>>>>> 1a1f69fc
+// @alpha (undocumented)
 export class TextSegment extends BaseSegment {
     constructor(text: string);
     // (undocumented)
@@ -1197,11 +1075,7 @@
     unlink(trackable: Trackable): boolean;
 }
 
-<<<<<<< HEAD
-// @internal
-=======
-// @alpha (undocumented)
->>>>>>> 1a1f69fc
+// @alpha
 export class TrackingGroupCollection {
     constructor(trackable: Trackable);
     // (undocumented)
