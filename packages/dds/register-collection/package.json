--- conflicted
+++ resolved
@@ -71,13 +71,8 @@
     "@fluidframework/shared-object-base": ">=2.0.0-internal.3.0.0 <2.0.0-internal.4.0.0"
   },
   "devDependencies": {
-<<<<<<< HEAD
-    "@fluid-internal/test-dds-utils": ">=2.0.0-internal.2.4.0 <2.0.0-internal.3.0.0",
+    "@fluid-internal/test-dds-utils": ">=2.0.0-internal.3.0.0 <2.0.0-internal.4.0.0",
     "@fluid-tools/build-cli": "^0.8.0-121856",
-=======
-    "@fluid-internal/test-dds-utils": ">=2.0.0-internal.3.0.0 <2.0.0-internal.4.0.0",
-    "@fluid-tools/build-cli": "^0.7.0",
->>>>>>> 360ef42a
     "@fluidframework/build-common": "^1.1.0",
     "@fluidframework/build-tools": "^0.8.0-121856",
     "@fluidframework/eslint-config-fluid": "^2.0.0",
