{
  "name": "@fluidframework/container-runtime-definitions",
  "version": "2.0.0-internal.1.0.0",
  "description": "Fluid Runtime definitions",
  "homepage": "https://fluidframework.com",
  "repository": {
    "type": "git",
    "url": "https://github.com/microsoft/FluidFramework.git",
    "directory": "packages/runtime/container-runtime-definitions"
  },
  "license": "MIT",
  "author": "Microsoft and contributors",
  "sideEffects": false,
  "main": "dist/index.js",
  "types": "dist/index.d.ts",
  "scripts": {
    "build": "concurrently npm:build:compile npm:lint && npm run build:docs",
    "build:compile": "npm run tsc && npm run typetests:gen && npm run build:test",
    "build:docs": "api-extractor run --local --typescript-compiler-folder ../../../node_modules/typescript && copyfiles -u 1 ./_api-extractor-temp/doc-models/* ../../../_api-extractor-temp/",
    "build:full": "npm run build",
    "build:full:compile": "npm run build:compile",
    "build:test": "tsc --project ./src/test/tsconfig.json",
    "ci:build:docs": "api-extractor run --typescript-compiler-folder ../../../node_modules/typescript && copyfiles -u 1 ./_api-extractor-temp/* ../../../_api-extractor-temp/",
    "clean": "rimraf dist *.tsbuildinfo *.build.log",
    "eslint": "eslint --format stylish src",
    "eslint:fix": "eslint --format stylish src --fix --fix-type problem,suggestion,layout",
    "lint": "npm run eslint",
    "lint:fix": "npm run eslint:fix",
    "tsc": "tsc",
    "tsfmt": "tsfmt --verify",
    "tsfmt:fix": "tsfmt --replace",
    "typetests:gen": "fluid-type-validator -g -d ."
  },
  "dependencies": {
    "@fluidframework/common-definitions": "^0.20.1",
    "@fluidframework/container-definitions": ">=2.0.0-internal.1.0.0 <2.0.0-internal.2.0.0",
    "@fluidframework/core-interfaces": ">=2.0.0-internal.1.0.0 <2.0.0-internal.2.0.0",
    "@fluidframework/driver-definitions": ">=2.0.0-internal.1.0.0 <2.0.0-internal.2.0.0",
    "@fluidframework/protocol-definitions": "^0.1029.1000-0",
    "@fluidframework/runtime-definitions": ">=2.0.0-internal.1.0.0 <2.0.0-internal.2.0.0",
    "@types/node": "^14.18.0"
  },
  "devDependencies": {
    "@fluidframework/build-common": "^0.24.0",
    "@fluidframework/build-tools": "^0.3.0-0",
    "@fluidframework/container-runtime-definitions-previous": "npm:@fluidframework/container-runtime-definitions@^1.2.0",
    "@fluidframework/eslint-config-fluid": "^0.28.2000",
    "@microsoft/api-extractor": "^7.22.2",
    "@rushstack/eslint-config": "^2.5.1",
    "concurrently": "^6.2.0",
    "copyfiles": "^2.1.0",
    "eslint": "~8.6.0",
    "rimraf": "^2.6.2",
    "typescript": "~4.5.5",
    "typescript-formatter": "7.1.0"
  },
  "typeValidation": {
    "version": "2.0.0",
    "broken": {
      "RemovedInterfaceDeclaration_IDataStoreWithBindToContext_Deprecated": {
        "forwardCompat": false,
        "backCompat": false
      },
<<<<<<< HEAD
=======
      "TypeAliasDeclaration_IContainerRuntimeBaseWithCombinedEvents": {
        "backCompat": false
      },
>>>>>>> aa949d59
      "InterfaceDeclaration_IContainerRuntime": {
        "backCompat": false
      },
      "InterfaceDeclaration_IProvideContainerRuntime": {
        "backCompat": false
      }
    }
  }
}<|MERGE_RESOLUTION|>--- conflicted
+++ resolved
@@ -61,12 +61,9 @@
         "forwardCompat": false,
         "backCompat": false
       },
-<<<<<<< HEAD
-=======
       "TypeAliasDeclaration_IContainerRuntimeBaseWithCombinedEvents": {
         "backCompat": false
       },
->>>>>>> aa949d59
       "InterfaceDeclaration_IContainerRuntime": {
         "backCompat": false
       },
