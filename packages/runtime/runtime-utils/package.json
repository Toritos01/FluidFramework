{
	"name": "@fluidframework/runtime-utils",
	"version": "2.0.0-internal.4.0.0",
	"description": "Collection of utility functions for Fluid Runtime",
	"homepage": "https://fluidframework.com",
	"repository": {
		"type": "git",
		"url": "https://github.com/microsoft/FluidFramework.git",
		"directory": "packages/runtime/runtime-utils"
	},
	"license": "MIT",
	"author": "Microsoft and contributors",
	"sideEffects": false,
	"main": "dist/index.js",
	"module": "lib/index.js",
	"types": "dist/index.d.ts",
	"scripts": {
		"build": "npm run build:genver && concurrently npm:build:compile npm:lint && npm run build:docs",
		"build:commonjs": "npm run tsc && npm run typetests:gen && npm run build:test",
		"build:compile": "concurrently npm:build:commonjs npm:build:esnext",
		"build:docs": "api-extractor run --local --typescript-compiler-folder ../../../node_modules/typescript && copyfiles -u 1 ./_api-extractor-temp/doc-models/* ../../../_api-extractor-temp/",
		"build:esnext": "tsc --project ./tsconfig.esnext.json",
		"build:full": "npm run build",
		"build:full:compile": "npm run build:compile",
		"build:genver": "gen-version",
		"build:test": "tsc --project ./src/test/tsconfig.json",
		"ci:build:docs": "api-extractor run --typescript-compiler-folder ../../../node_modules/typescript && copyfiles -u 1 ./_api-extractor-temp/* ../../../_api-extractor-temp/",
		"clean": "rimraf dist lib *.tsbuildinfo *.build.log",
		"eslint": "eslint --format stylish src",
		"eslint:fix": "eslint --format stylish src --fix --fix-type problem,suggestion,layout",
		"format": "npm run prettier:fix",
		"lint": "npm run prettier && npm run eslint",
		"lint:fix": "npm run prettier:fix && npm run eslint:fix",
		"prettier": "prettier --check . --ignore-path ../../../.prettierignore",
		"prettier:fix": "prettier --write . --ignore-path ../../../.prettierignore",
		"test": "npm run test:mocha",
		"test:coverage": "nyc npm test -- --reporter xunit --reporter-option output=nyc/junit-report.xml",
		"test:mocha": "mocha --ignore 'dist/test/types/*' --recursive dist/test -r node_modules/@fluidframework/mocha-test-setup --unhandled-rejections=strict",
		"test:mocha:verbose": "cross-env FLUID_TEST_VERBOSE=1 npm run test:mocha",
		"tsc": "tsc",
		"typetests:gen": "fluid-type-test-generator",
		"typetests:prepare": "flub generate typetests --prepare --dir . --pin"
	},
	"nyc": {
		"all": true,
		"cache-dir": "nyc/.cache",
		"exclude": [
			"src/test/**/*.ts",
			"dist/test/**/*.js"
		],
		"exclude-after-remap": false,
		"include": [
			"src/**/*.ts",
			"dist/**/*.js"
		],
		"report-dir": "nyc/report",
		"reporter": [
			"cobertura",
			"html",
			"text"
		],
		"temp-directory": "nyc/.nyc_output"
	},
	"dependencies": {
		"@fluidframework/common-definitions": "^0.20.1",
		"@fluidframework/common-utils": "^1.1.1",
		"@fluidframework/container-definitions": ">=2.0.0-internal.4.0.0 <2.0.0-internal.5.0.0",
		"@fluidframework/container-runtime-definitions": ">=2.0.0-internal.4.0.0 <2.0.0-internal.5.0.0",
		"@fluidframework/core-interfaces": ">=2.0.0-internal.4.0.0 <2.0.0-internal.5.0.0",
		"@fluidframework/datastore-definitions": ">=2.0.0-internal.4.0.0 <2.0.0-internal.5.0.0",
		"@fluidframework/protocol-base": "^0.1038.2000",
		"@fluidframework/protocol-definitions": "^1.1.0",
		"@fluidframework/runtime-definitions": ">=2.0.0-internal.4.0.0 <2.0.0-internal.5.0.0",
		"@fluidframework/telemetry-utils": ">=2.0.0-internal.4.0.0 <2.0.0-internal.5.0.0"
	},
	"devDependencies": {
		"@fluid-tools/build-cli": "0.11.0-135362",
		"@fluidframework/build-common": "^1.1.0",
		"@fluidframework/build-tools": "0.11.0-135362",
		"@fluidframework/eslint-config-fluid": "^2.0.0",
<<<<<<< HEAD
		"@fluidframework/mocha-test-setup": ">=2.0.0-internal.3.3.0 <2.0.0-internal.4.0.0",
		"@fluidframework/runtime-utils-previous": "npm:@fluidframework/runtime-utils@2.0.0-internal.3.2.0",
=======
		"@fluidframework/mocha-test-setup": ">=2.0.0-internal.4.0.0 <2.0.0-internal.5.0.0",
		"@fluidframework/runtime-utils-previous": "npm:@fluidframework/runtime-utils@2.0.0-internal.3.1.0",
>>>>>>> fb751987
		"@microsoft/api-extractor": "^7.22.2",
		"@rushstack/eslint-config": "^2.5.1",
		"@types/mocha": "^9.1.1",
		"@types/node": "^14.18.36",
		"concurrently": "^6.2.0",
		"copyfiles": "^2.4.1",
		"cross-env": "^7.0.2",
		"eslint": "~8.6.0",
		"mocha": "^10.0.0",
		"nyc": "^15.0.0",
		"prettier": "~2.6.2",
		"rimraf": "^2.6.2",
		"sinon": "^7.4.2",
		"ts-node": "^7.0.1",
		"typescript": "~4.5.5"
	},
	"typeValidation": {
<<<<<<< HEAD
		"broken": {}
=======
		"version": "2.0.0-internal.4.0.0",
		"previousVersionStyle": "^previousMajor",
		"baselineRange": ">=2.0.0-internal.3.0.0 <2.0.0-internal.4.0.0",
		"baselineVersion": "2.0.0-internal.3.0.0",
		"broken": {
			"ClassDeclaration_TelemetryContext": {
				"forwardCompat": false
			},
			"RemovedVariableDeclaration_createRootSummarizerNode": {
				"forwardCompat": false,
				"backCompat": false
			},
			"RemovedVariableDeclaration_createRootSummarizerNodeWithGC": {
				"forwardCompat": false,
				"backCompat": false
			},
			"RemovedInterfaceDeclaration_IFetchSnapshotResult": {
				"forwardCompat": false,
				"backCompat": false
			},
			"RemovedInterfaceDeclaration_IRootSummarizerNode": {
				"forwardCompat": false,
				"backCompat": false
			},
			"RemovedInterfaceDeclaration_IRootSummarizerNodeWithGC": {
				"forwardCompat": false,
				"backCompat": false
			},
			"RemovedInterfaceDeclaration_ISummarizerNodeRootContract": {
				"forwardCompat": false,
				"backCompat": false
			},
			"RemovedTypeAliasDeclaration_RefreshSummaryResult": {
				"forwardCompat": false,
				"backCompat": false
			}
		}
>>>>>>> fb751987
	}
}<|MERGE_RESOLUTION|>--- conflicted
+++ resolved
@@ -78,13 +78,8 @@
 		"@fluidframework/build-common": "^1.1.0",
 		"@fluidframework/build-tools": "0.11.0-135362",
 		"@fluidframework/eslint-config-fluid": "^2.0.0",
-<<<<<<< HEAD
-		"@fluidframework/mocha-test-setup": ">=2.0.0-internal.3.3.0 <2.0.0-internal.4.0.0",
+		"@fluidframework/mocha-test-setup": ">=2.0.0-internal.4.0.0 <2.0.0-internal.5.0.0",
 		"@fluidframework/runtime-utils-previous": "npm:@fluidframework/runtime-utils@2.0.0-internal.3.2.0",
-=======
-		"@fluidframework/mocha-test-setup": ">=2.0.0-internal.4.0.0 <2.0.0-internal.5.0.0",
-		"@fluidframework/runtime-utils-previous": "npm:@fluidframework/runtime-utils@2.0.0-internal.3.1.0",
->>>>>>> fb751987
 		"@microsoft/api-extractor": "^7.22.2",
 		"@rushstack/eslint-config": "^2.5.1",
 		"@types/mocha": "^9.1.1",
@@ -102,17 +97,7 @@
 		"typescript": "~4.5.5"
 	},
 	"typeValidation": {
-<<<<<<< HEAD
-		"broken": {}
-=======
-		"version": "2.0.0-internal.4.0.0",
-		"previousVersionStyle": "^previousMajor",
-		"baselineRange": ">=2.0.0-internal.3.0.0 <2.0.0-internal.4.0.0",
-		"baselineVersion": "2.0.0-internal.3.0.0",
 		"broken": {
-			"ClassDeclaration_TelemetryContext": {
-				"forwardCompat": false
-			},
 			"RemovedVariableDeclaration_createRootSummarizerNode": {
 				"forwardCompat": false,
 				"backCompat": false
@@ -142,6 +127,5 @@
 				"backCompat": false
 			}
 		}
->>>>>>> fb751987
 	}
 }