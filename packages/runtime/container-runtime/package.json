--- conflicted
+++ resolved
@@ -110,13 +110,7 @@
 		"typescript": "~4.5.5"
 	},
 	"typeValidation": {
-<<<<<<< HEAD
-		"broken": {}
-=======
 		"broken": {
-			"InterfaceDeclaration_IConnectableRuntime": {
-				"backCompat": false
-			},
 			"ClassDeclaration_ContainerRuntime": {
 				"backCompat": false
 			},
@@ -137,6 +131,5 @@
 				"forwardCompat": false
 			}
 		}
->>>>>>> e6d87eac
 	}
 }