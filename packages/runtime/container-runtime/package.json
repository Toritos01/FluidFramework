{
  "name": "@fluidframework/container-runtime",
  "version": "0.59.1000",
  "description": "Fluid container runtime",
  "homepage": "https://fluidframework.com",
  "repository": {
    "type": "git",
    "url": "https://github.com/microsoft/FluidFramework.git",
    "directory": "packages/runtime/container-runtime"
  },
  "license": "MIT",
  "author": "Microsoft and contributors",
  "sideEffects": false,
  "main": "dist/index.js",
  "module": "lib/index.js",
  "types": "dist/index.d.ts",
  "scripts": {
    "build": "npm run build:genver && concurrently npm:build:compile npm:lint && npm run build:docs",
    "build:commonjs": "npm run tsc && npm run build:test",
    "build:compile": "concurrently npm:build:commonjs npm:build:esnext",
    "build:docs": "api-extractor run --local --typescript-compiler-folder ../../../node_modules/typescript && copyfiles -u 1 ./_api-extractor-temp/doc-models/* ../../../_api-extractor-temp/",
    "build:esnext": "tsc --project ./tsconfig.esnext.json",
    "build:full": "npm run build",
    "build:full:compile": "npm run build:compile",
    "build:genver": "gen-version",
    "build:test": "tsc --project ./src/test/tsconfig.json",
    "ci:build:docs": "api-extractor run --typescript-compiler-folder ../../../node_modules/typescript && copyfiles -u 1 ./_api-extractor-temp/doc-models/* ../../../_api-extractor-temp/",
    "clean": "rimraf dist lib *.tsbuildinfo *.build.log",
    "eslint": "eslint --format stylish src",
    "eslint:fix": "eslint --format stylish src --fix --fix-type problem,suggestion,layout",
    "lint": "npm run eslint",
    "lint:fix": "npm run eslint:fix",
    "test": "npm run test:mocha",
    "test:coverage": "nyc npm test -- --reporter xunit --reporter-option output=nyc/junit-report.xml",
    "test:mocha": "mocha --ignore 'dist/test/types/*' --recursive dist/test -r node_modules/@fluidframework/mocha-test-setup --unhandled-rejections=strict",
    "test:mocha:verbose": "cross-env FLUID_TEST_VERBOSE=1 npm run test:mocha",
    "tsc": "tsc",
    "tsc:watch": "tsc --watch",
    "tsfmt": "tsfmt --verify",
    "tsfmt:fix": "tsfmt --replace",
    "typetests:gen": "fluid-type-validator -d .",
    "typetests:prepare": "fluid-type-validator -d . -p"
  },
  "nyc": {
    "all": true,
    "cache-dir": "nyc/.cache",
    "exclude": [
      "src/test/**/*.ts",
      "dist/test/**/*.js"
    ],
    "exclude-after-remap": false,
    "include": [
      "src/**/*.ts",
      "dist/**/*.js"
    ],
    "report-dir": "nyc/report",
    "reporter": [
      "cobertura",
      "html",
      "text"
    ],
    "temp-directory": "nyc/.nyc_output"
  },
  "dependencies": {
    "@fluidframework/common-definitions": "^0.20.1",
    "@fluidframework/common-utils": "^0.32.1",
    "@fluidframework/container-definitions": "^0.48.1000-0",
    "@fluidframework/container-runtime-definitions": "^0.59.1000",
    "@fluidframework/container-utils": "^0.59.1000",
    "@fluidframework/core-interfaces": "^0.43.1000-0",
    "@fluidframework/datastore": "^0.59.1000",
    "@fluidframework/driver-definitions": "^0.46.1000-0",
    "@fluidframework/driver-utils": "^0.59.1000",
    "@fluidframework/garbage-collector": "^0.59.1000",
    "@fluidframework/protocol-base": "^0.1036.1000-0",
    "@fluidframework/protocol-definitions": "^0.1028.1000-0",
    "@fluidframework/runtime-definitions": "^0.59.1000",
    "@fluidframework/runtime-utils": "^0.59.1000",
    "@fluidframework/telemetry-utils": "^0.59.1000",
    "double-ended-queue": "^2.1.0-0",
    "uuid": "^8.3.1"
  },
  "devDependencies": {
    "@fluidframework/build-common": "^0.23.0",
<<<<<<< HEAD
    "@fluidframework/container-runtime-previous": "npm:@fluidframework/container-runtime@^0.58.0",
=======
    "@fluidframework/build-tools": "^0.2.60108",
    "@fluidframework/container-runtime-previous": "npm:@fluidframework/container-runtime@0.58.2000",
>>>>>>> f2b2dc6d
    "@fluidframework/eslint-config-fluid": "^0.27.2000-59622",
    "@fluidframework/mocha-test-setup": "^0.59.1000",
    "@fluidframework/test-runtime-utils": "^0.59.1000",
    "@microsoft/api-extractor": "^7.16.1",
    "@rushstack/eslint-config": "^2.5.1",
    "@types/double-ended-queue": "^2.1.0",
    "@types/mocha": "^8.2.2",
    "@types/node": "^14.18.0",
    "@types/sinon": "^7.0.13",
    "@types/uuid": "^8.3.0",
    "@typescript-eslint/eslint-plugin": "~5.9.0",
    "@typescript-eslint/parser": "~5.9.0",
    "concurrently": "^6.2.0",
    "copyfiles": "^2.1.0",
    "cross-env": "^7.0.2",
    "eslint": "~8.6.0",
    "eslint-plugin-editorconfig": "~3.2.0",
    "eslint-plugin-eslint-comments": "~3.2.0",
    "eslint-plugin-import": "~2.25.4",
    "eslint-plugin-no-null": "~1.0.2",
    "eslint-plugin-react": "~7.28.0",
    "eslint-plugin-unicorn": "~40.0.0",
    "mocha": "^8.4.0",
    "nyc": "^15.0.0",
    "rimraf": "^2.6.2",
    "sinon": "^7.4.2",
    "typescript": "~4.1.3",
    "typescript-formatter": "7.1.0"
  },
  "typeValidation": {
    "version": "0.59.1000",
    "broken": {
      "0.58.2002": {
        "InterfaceDeclaration_IBaseSummarizeResult": {
          "forwardCompat": false
        },
        "InterfaceDeclaration_IGenerateSummaryTreeResult": {
          "forwardCompat": false
        },
        "InterfaceDeclaration_ISubmitSummaryOpResult": {
          "forwardCompat": false
        },
        "InterfaceDeclaration_IUploadSummaryResult": {
          "forwardCompat": false
        },
        "InterfaceDeclaration_SubmitSummaryResult": {
          "forwardCompat": false
        },
        "TypeAliasDeclaration_SubmitSummaryResult": {
          "forwardCompat": false
        },
        "InterfaceDeclaration_IGeneratedSummaryStats": {
          "forwardCompat": false
        }
      }
    }
  }
}<|MERGE_RESOLUTION|>--- conflicted
+++ resolved
@@ -82,12 +82,8 @@
   },
   "devDependencies": {
     "@fluidframework/build-common": "^0.23.0",
-<<<<<<< HEAD
+    "@fluidframework/build-tools": "^0.2.60108",
     "@fluidframework/container-runtime-previous": "npm:@fluidframework/container-runtime@^0.58.0",
-=======
-    "@fluidframework/build-tools": "^0.2.60108",
-    "@fluidframework/container-runtime-previous": "npm:@fluidframework/container-runtime@0.58.2000",
->>>>>>> f2b2dc6d
     "@fluidframework/eslint-config-fluid": "^0.27.2000-59622",
     "@fluidframework/mocha-test-setup": "^0.59.1000",
     "@fluidframework/test-runtime-utils": "^0.59.1000",
