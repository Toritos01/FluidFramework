{
<<<<<<< HEAD
	"name": "@fluidframework/view-interfaces",
	"version": "2.0.0-internal.3.1.0",
	"description": "View interfaces for rendering views",
	"homepage": "https://fluidframework.com",
	"repository": {
		"type": "git",
		"url": "https://github.com/microsoft/FluidFramework.git",
		"directory": "packages/framework/view-interfaces"
	},
	"license": "MIT",
	"author": "Microsoft and contributors",
	"sideEffects": false,
	"main": "dist/index.js",
	"module": "lib/index.js",
	"types": "dist/index.d.ts",
	"scripts": {
		"build": "concurrently npm:build:compile npm:lint && npm run build:docs",
		"build:compile": "concurrently npm:tsc npm:build:esnext",
		"build:docs": "api-extractor run --local --typescript-compiler-folder ../../../node_modules/typescript && copyfiles -u 1 ./_api-extractor-temp/doc-models/* ../../../_api-extractor-temp/",
		"build:esnext": "tsc --project ./tsconfig.esnext.json",
		"build:full": "npm run build",
		"build:full:compile": "npm run build:compile",
		"ci:build:docs": "api-extractor run --typescript-compiler-folder ../../../node_modules/typescript && copyfiles -u 1 ./_api-extractor-temp/* ../../../_api-extractor-temp/",
		"clean": "rimraf dist lib *.tsbuildinfo *.build.log",
		"eslint": "eslint --format stylish src",
		"eslint:fix": "eslint --format stylish src --fix --fix-type problem,suggestion,layout",
		"format": "npm run prettier:fix",
		"lint": "npm run prettier && npm run eslint",
		"lint:fix": "npm run prettier:fix && npm run eslint:fix",
		"prettier": "prettier --check . --ignore-path ../../../.prettierignore",
		"prettier:fix": "prettier --write . --ignore-path ../../../.prettierignore",
		"tsc": "tsc"
	},
	"dependencies": {
		"@fluidframework/core-interfaces": ">=2.0.0-internal.3.1.0 <2.0.0-internal.4.0.0"
	},
	"devDependencies": {
		"@fluid-tools/build-cli": "^0.8.0",
		"@fluidframework/build-common": "^1.1.0",
		"@fluidframework/eslint-config-fluid": "^2.0.0",
		"@fluidframework/view-interfaces-previous": "npm:@fluidframework/view-interfaces@2.0.0-internal.3.0.0",
		"@microsoft/api-extractor": "^7.22.2",
		"@rushstack/eslint-config": "^2.5.1",
		"@types/react": "^17.0.44",
		"@types/react-dom": "^17.0.18",
		"concurrently": "^6.2.0",
		"copyfiles": "^2.4.1",
		"eslint": "~8.6.0",
		"prettier": "~2.6.2",
		"rimraf": "^2.6.2",
		"typescript": "~4.5.5"
	},
	"typeValidation": {
		"version": "2.0.0-internal.3.1.0",
		"previousVersionStyle": "~previousMinor",
		"baselineRange": ">=2.0.0-internal.3.0.0 <2.0.0-internal.3.1.0",
		"baselineVersion": "2.0.0-internal.3.0.0",
		"broken": {}
	}
=======
  "name": "@fluidframework/view-interfaces",
  "version": "2.0.0-internal.4.0.0",
  "description": "View interfaces for rendering views",
  "homepage": "https://fluidframework.com",
  "repository": {
    "type": "git",
    "url": "https://github.com/microsoft/FluidFramework.git",
    "directory": "packages/framework/view-interfaces"
  },
  "license": "MIT",
  "author": "Microsoft and contributors",
  "sideEffects": false,
  "main": "dist/index.js",
  "module": "lib/index.js",
  "types": "dist/index.d.ts",
  "scripts": {
    "build": "concurrently npm:build:compile npm:lint && npm run build:docs",
    "build:compile": "concurrently npm:tsc npm:build:esnext",
    "build:docs": "api-extractor run --local --typescript-compiler-folder ../../../node_modules/typescript && copyfiles -u 1 ./_api-extractor-temp/doc-models/* ../../../_api-extractor-temp/",
    "build:esnext": "tsc --project ./tsconfig.esnext.json",
    "build:full": "npm run build",
    "build:full:compile": "npm run build:compile",
    "ci:build:docs": "api-extractor run --typescript-compiler-folder ../../../node_modules/typescript && copyfiles -u 1 ./_api-extractor-temp/* ../../../_api-extractor-temp/",
    "clean": "rimraf dist lib *.tsbuildinfo *.build.log",
    "eslint": "eslint --format stylish src",
    "eslint:fix": "eslint --format stylish src --fix --fix-type problem,suggestion,layout",
    "format": "npm run prettier:fix",
    "lint": "npm run prettier && npm run eslint",
    "lint:fix": "npm run prettier:fix && npm run eslint:fix",
    "prettier": "prettier --check . --ignore-path ../../../.prettierignore",
    "prettier:fix": "prettier --write . --ignore-path ../../../.prettierignore",
    "tsc": "tsc"
  },
  "dependencies": {
    "@fluidframework/core-interfaces": ">=2.0.0-internal.4.0.0 <2.0.0-internal.5.0.0"
  },
  "devDependencies": {
    "@fluid-tools/build-cli": "^0.8.0",
    "@fluidframework/build-common": "^1.1.0",
    "@fluidframework/eslint-config-fluid": "^2.0.0",
    "@fluidframework/view-interfaces-previous": "npm:@fluidframework/view-interfaces@2.0.0-internal.3.0.0",
    "@microsoft/api-extractor": "^7.22.2",
    "@rushstack/eslint-config": "^2.5.1",
    "@types/react": "^17.0.44",
    "@types/react-dom": "^17.0.18",
    "concurrently": "^6.2.0",
    "copyfiles": "^2.4.1",
    "eslint": "~8.6.0",
    "prettier": "~2.6.2",
    "rimraf": "^2.6.2",
    "typescript": "~4.5.5"
  },
  "typeValidation": {
    "version": "2.0.0-internal.4.0.0",
    "previousVersionStyle": "^previousMajor",
    "baselineRange": ">=2.0.0-internal.3.0.0 <2.0.0-internal.4.0.0",
    "baselineVersion": "2.0.0-internal.3.0.0",
    "broken": {}
  }
>>>>>>> 02f77047
}<|MERGE_RESOLUTION|>--- conflicted
+++ resolved
@@ -1,7 +1,6 @@
 {
-<<<<<<< HEAD
 	"name": "@fluidframework/view-interfaces",
-	"version": "2.0.0-internal.3.1.0",
+	"version": "2.0.0-internal.4.0.0",
 	"description": "View interfaces for rendering views",
 	"homepage": "https://fluidframework.com",
 	"repository": {
@@ -34,7 +33,7 @@
 		"tsc": "tsc"
 	},
 	"dependencies": {
-		"@fluidframework/core-interfaces": ">=2.0.0-internal.3.1.0 <2.0.0-internal.4.0.0"
+		"@fluidframework/core-interfaces": ">=2.0.0-internal.4.0.0 <2.0.0-internal.5.0.0"
 	},
 	"devDependencies": {
 		"@fluid-tools/build-cli": "^0.8.0",
@@ -53,71 +52,10 @@
 		"typescript": "~4.5.5"
 	},
 	"typeValidation": {
-		"version": "2.0.0-internal.3.1.0",
-		"previousVersionStyle": "~previousMinor",
-		"baselineRange": ">=2.0.0-internal.3.0.0 <2.0.0-internal.3.1.0",
+		"version": "2.0.0-internal.4.0.0",
+		"previousVersionStyle": "^previousMajor",
+		"baselineRange": ">=2.0.0-internal.3.0.0 <2.0.0-internal.4.0.0",
 		"baselineVersion": "2.0.0-internal.3.0.0",
 		"broken": {}
 	}
-=======
-  "name": "@fluidframework/view-interfaces",
-  "version": "2.0.0-internal.4.0.0",
-  "description": "View interfaces for rendering views",
-  "homepage": "https://fluidframework.com",
-  "repository": {
-    "type": "git",
-    "url": "https://github.com/microsoft/FluidFramework.git",
-    "directory": "packages/framework/view-interfaces"
-  },
-  "license": "MIT",
-  "author": "Microsoft and contributors",
-  "sideEffects": false,
-  "main": "dist/index.js",
-  "module": "lib/index.js",
-  "types": "dist/index.d.ts",
-  "scripts": {
-    "build": "concurrently npm:build:compile npm:lint && npm run build:docs",
-    "build:compile": "concurrently npm:tsc npm:build:esnext",
-    "build:docs": "api-extractor run --local --typescript-compiler-folder ../../../node_modules/typescript && copyfiles -u 1 ./_api-extractor-temp/doc-models/* ../../../_api-extractor-temp/",
-    "build:esnext": "tsc --project ./tsconfig.esnext.json",
-    "build:full": "npm run build",
-    "build:full:compile": "npm run build:compile",
-    "ci:build:docs": "api-extractor run --typescript-compiler-folder ../../../node_modules/typescript && copyfiles -u 1 ./_api-extractor-temp/* ../../../_api-extractor-temp/",
-    "clean": "rimraf dist lib *.tsbuildinfo *.build.log",
-    "eslint": "eslint --format stylish src",
-    "eslint:fix": "eslint --format stylish src --fix --fix-type problem,suggestion,layout",
-    "format": "npm run prettier:fix",
-    "lint": "npm run prettier && npm run eslint",
-    "lint:fix": "npm run prettier:fix && npm run eslint:fix",
-    "prettier": "prettier --check . --ignore-path ../../../.prettierignore",
-    "prettier:fix": "prettier --write . --ignore-path ../../../.prettierignore",
-    "tsc": "tsc"
-  },
-  "dependencies": {
-    "@fluidframework/core-interfaces": ">=2.0.0-internal.4.0.0 <2.0.0-internal.5.0.0"
-  },
-  "devDependencies": {
-    "@fluid-tools/build-cli": "^0.8.0",
-    "@fluidframework/build-common": "^1.1.0",
-    "@fluidframework/eslint-config-fluid": "^2.0.0",
-    "@fluidframework/view-interfaces-previous": "npm:@fluidframework/view-interfaces@2.0.0-internal.3.0.0",
-    "@microsoft/api-extractor": "^7.22.2",
-    "@rushstack/eslint-config": "^2.5.1",
-    "@types/react": "^17.0.44",
-    "@types/react-dom": "^17.0.18",
-    "concurrently": "^6.2.0",
-    "copyfiles": "^2.4.1",
-    "eslint": "~8.6.0",
-    "prettier": "~2.6.2",
-    "rimraf": "^2.6.2",
-    "typescript": "~4.5.5"
-  },
-  "typeValidation": {
-    "version": "2.0.0-internal.4.0.0",
-    "previousVersionStyle": "^previousMajor",
-    "baselineRange": ">=2.0.0-internal.3.0.0 <2.0.0-internal.4.0.0",
-    "baselineVersion": "2.0.0-internal.3.0.0",
-    "broken": {}
-  }
->>>>>>> 02f77047
 }