/*!
 * Copyright (c) Microsoft Corporation and contributors. All rights reserved.
 * Licensed under the MIT License.
 */

import { IRequest, FluidObject } from "@fluidframework/core-interfaces";
import {
	FluidDataStoreRuntime,
	ISharedObjectRegistry,
	mixinRequestHandler,
} from "@fluidframework/datastore";
import { FluidDataStoreRegistry } from "@fluidframework/container-runtime";
import {
	IFluidDataStoreContext,
	IContainerRuntimeBase,
	IFluidDataStoreFactory,
	IFluidDataStoreRegistry,
	IProvideFluidDataStoreRegistry,
	NamedFluidDataStoreRegistryEntries,
	NamedFluidDataStoreRegistryEntry,
	IFluidDataStoreContextDetached,
} from "@fluidframework/runtime-definitions";
import { IContainerRuntime } from "@fluidframework/container-runtime-definitions";
import { IChannelFactory, IFluidDataStoreRuntime } from "@fluidframework/datastore-definitions";
import {
	AsyncFluidObjectProvider,
	FluidObjectSymbolProvider,
	IFluidDependencySynthesizer,
} from "@fluidframework/synthesize";

import { assert } from "@fluidframework/core-utils";
import { IDataObjectProps, PureDataObject, DataObjectTypes } from "../data-objects";
<<<<<<< HEAD
=======
/**
 * Useful interface in places where it's useful to do type erasure for PureDataObject generic
 * @internal
 * @deprecated Will be removed in future major release. Please remove all usage of it.
 */
export interface IRootDataObjectFactory extends IFluidDataStoreFactory {
	// eslint-disable-next-line import/no-deprecated
	createRootInstance(rootDataStoreId: string, runtime: IContainerRuntime): Promise<IFluidRouter>;
}
>>>>>>> 39ac6d5a

/**
 * Proxy over PureDataObject
 * Does delayed creation & initialization of PureDataObject
 */
async function createDataObject<
	TObj extends PureDataObject,
	I extends DataObjectTypes = DataObjectTypes,
>(
	ctor: new (props: IDataObjectProps<I>) => TObj,
	context: IFluidDataStoreContext,
	sharedObjectRegistry: ISharedObjectRegistry,
	optionalProviders: FluidObjectSymbolProvider<I["OptionalProviders"]>,
	runtimeClassArg: typeof FluidDataStoreRuntime,
	existing: boolean,
	initProps?: I["InitialState"],
) {
	// base
	let runtimeClass = runtimeClassArg;

	// request mixin in
	runtimeClass = mixinRequestHandler(
		async (request: IRequest, runtimeArg: FluidDataStoreRuntime) => {
			// The provideEntryPoint callback below always returns TObj, so this cast is safe
			const dataObject = (await runtimeArg.entryPoint.get()) as TObj;
			assert(
				dataObject.request !== undefined,
				0x795 /* Data store runtime entryPoint does not have request */,
			);
			return dataObject.request(request);
		},
		runtimeClass,
	);

	// Create a new runtime for our data store, as if via new FluidDataStoreRuntime,
	// but using the runtimeClass that's been augmented with mixins
	// The runtime is what Fluid uses to create DDS' and route to your data store
	const runtime: FluidDataStoreRuntime = new runtimeClass( // calls new FluidDataStoreRuntime(...)
		context,
		sharedObjectRegistry,
		existing,
		async (rt: IFluidDataStoreRuntime) => {
			assert(instance !== undefined, 0x46a /* entryPoint is undefined */);
			// Calling finishInitialization here like PureDataObject.getDataObject did, to keep the same behavior,
			// since accessing the runtime's entryPoint is how we want the data object to be retrieved going forward.
			// Without this I ran into issues with the load-existing flow not working correctly.
			await instance.finishInitialization(true);
			return instance;
		} /* provideEntryPoint */,
	);

	// Create object right away.
	// This allows object to register various callbacks with runtime before runtime
	// becomes globally available. But it's not full initialization - constructor can't
	// access DDSes or other services of runtime as objects are not fully initialized.
	// In order to use object, we need to go through full initialization by calling finishInitialization().
	const scope: FluidObject<IFluidDependencySynthesizer> = context.scope;
	const providers =
		scope.IFluidDependencySynthesizer?.synthesize<I["OptionalProviders"]>(
			optionalProviders,
			{},
		) ??
		// eslint-disable-next-line @typescript-eslint/consistent-type-assertions
		({} as AsyncFluidObjectProvider<never>);

	const instance = new ctor({ runtime, context, providers, initProps });

	// if it's a newly created object, we need to wait for it to finish initialization
	// as that results in creation of DDSes, before it gets attached, providing atomic
	// guarantee of creation.
	// WARNING: we can't do the same (yet) for already existing PureDataObject!
	// This will result in deadlock, as it tries to resolve internal handles, but any
	// handle resolution goes through root (container runtime), which can't route it back
	// to this data store, as it's still not initialized and not known to container runtime yet.
	// In the future, we should address it by using relative paths for handles and be able to resolve
	// local DDSes while data store is not fully initialized.
	if (!existing) {
		await instance.finishInitialization(existing);
	}

	return { instance, runtime };
}

/**
 * PureDataObjectFactory is a barebones IFluidDataStoreFactory for use with PureDataObject.
 * Consumers should typically use DataObjectFactory instead unless creating
 * another base data store factory.
 *
 * @typeParam TObj - DataObject (concrete type)
 * @typeParam I - The input types for the DataObject
 * @internal
 */
export class PureDataObjectFactory<
		TObj extends PureDataObject<I>,
		I extends DataObjectTypes = DataObjectTypes,
	>
	implements IFluidDataStoreFactory, Partial<IProvideFluidDataStoreRegistry>
{
	private readonly sharedObjectRegistry: ISharedObjectRegistry;
	private readonly registry: IFluidDataStoreRegistry | undefined;

	constructor(
		public readonly type: string,
		private readonly ctor: new (props: IDataObjectProps<I>) => TObj,
		sharedObjects: readonly IChannelFactory[],
		private readonly optionalProviders: FluidObjectSymbolProvider<I["OptionalProviders"]>,
		registryEntries?: NamedFluidDataStoreRegistryEntries,
		private readonly runtimeClass: typeof FluidDataStoreRuntime = FluidDataStoreRuntime,
	) {
		if (this.type === "") {
			throw new Error("undefined type member");
		}
		if (registryEntries !== undefined) {
			this.registry = new FluidDataStoreRegistry(registryEntries);
		}
		this.sharedObjectRegistry = new Map(sharedObjects.map((ext) => [ext.type, ext]));
	}

	public get IFluidDataStoreFactory() {
		return this;
	}

	public get IFluidDataStoreRegistry() {
		return this.registry;
	}

	/**
	 * Convenience helper to get the data store's/factory's data store registry entry.
	 * The return type hides the factory's generics, easing grouping of registry
	 * entries that differ only in this way into the same array.
	 * @returns The NamedFluidDataStoreRegistryEntry
	 */
	public get registryEntry(): NamedFluidDataStoreRegistryEntry {
		return [this.type, Promise.resolve(this)];
	}

	/**
	 * This is where we do data store setup.
	 *
	 * @param context - data store context used to load a data store runtime
	 */
	public async instantiateDataStore(context: IFluidDataStoreContext, existing: boolean) {
		const { runtime } = await createDataObject(
			this.ctor,
			context,
			this.sharedObjectRegistry,
			this.optionalProviders,
			this.runtimeClass,
			existing,
		);

		return runtime;
	}

	/**
	 * Creates a new instance of the object. Uses parent context's registry to build package path to this factory.
	 * In other words, registry of context passed in has to contain this factory, with the name that matches
	 * this factory's type.
	 * It is intended to be used by data store objects that create sub-objects.
	 * @param context - The context being used to create the runtime
	 * (the created object will have its own new context created as well)
	 * @param initialState - The initial state to provide to the created data store.
	 * @returns an object created by this factory. Data store and objects created are not attached to container.
	 * They get attached only when a handle to one of them is attached to already attached objects.
	 */
	public async createChildInstance(
		parentContext: IFluidDataStoreContext,
		initialState?: I["InitialState"],
	): Promise<TObj> {
		return this.createNonRootInstanceCore(
			parentContext.containerRuntime,
			[...parentContext.packagePath, this.type],
			initialState,
		);
	}

	/**
	 * Creates a new instance of the object. Uses peer context's registry and its package path to identify this factory.
	 * In other words, registry of context passed in has to have this factory.
	 * Intended to be used by data store objects that need to create peers (similar) instances of existing objects.
	 * @param context - The component context being used to create the object
	 * (the created object will have its own new context created as well)
	 * @param initialState - The initial state to provide to the created component.
	 * @returns an object created by this factory. Data store and objects created are not attached to container.
	 * They get attached only when a handle to one of them is attached to already attached objects.
	 */
	public async createPeerInstance(
		peerContext: IFluidDataStoreContext,
		initialState?: I["InitialState"],
	): Promise<TObj> {
		return this.createNonRootInstanceCore(
			peerContext.containerRuntime,
			peerContext.packagePath,
			initialState,
		);
	}

	/**
	 * Creates a new instance of the object. Uses container's registry to find this factory.
	 * It's expected that only container owners would use this functionality, as only such developers
	 * have knowledge of entries in container registry.
	 * The name in this registry for such record should match type of this factory.
	 * @param runtime - container runtime. It's registry is used to create an object.
	 * @param initialState - The initial state to provide to the created component.
	 * @returns an object created by this factory. Data store and objects created are not attached to container.
	 * They get attached only when a handle to one of them is attached to already attached objects.
	 */
	public async createInstance(
		runtime: IContainerRuntimeBase,
		initialState?: I["InitialState"],
	): Promise<TObj> {
		return this.createNonRootInstanceCore(runtime, [this.type], initialState);
	}

	/**
	 * Creates a new root instance of the object. Uses container's registry to find this factory.
	 * It's expected that only container owners would use this functionality, as only such developers
	 * have knowledge of entries in container registry.
	 * The name in this registry for such record should match type of this factory.
	 * @param runtime - container runtime. It's registry is used to create an object.
	 * @param initialState - The initial state to provide to the created component.
	 * @returns an object created by this factory. Data store and objects created are not attached to container.
	 * They get attached only when a handle to one of them is attached to already attached objects.
	 */
	public async createRootInstance(
		rootDataStoreId: string,
		runtime: IContainerRuntime,
		initialState?: I["InitialState"],
	): Promise<TObj> {
		const context = runtime.createDetachedRootDataStore([this.type], rootDataStoreId);
		return this.createInstanceCore(context, initialState);
	}

	protected async createNonRootInstanceCore(
		containerRuntime: IContainerRuntimeBase,
		packagePath: Readonly<string[]>,
		initialState?: I["InitialState"],
	): Promise<TObj> {
		const context = containerRuntime.createDetachedDataStore(packagePath);
		return this.createInstanceCore(context, initialState);
	}

	protected async createInstanceCore(
		context: IFluidDataStoreContextDetached,
		initialState?: I["InitialState"],
	): Promise<TObj> {
		const { instance, runtime } = await createDataObject(
			this.ctor,
			context,
			this.sharedObjectRegistry,
			this.optionalProviders,
			this.runtimeClass,
			false, // existing
			initialState,
		);

		await context.attachRuntime(this, runtime);

		return instance;
	}
}<|MERGE_RESOLUTION|>--- conflicted
+++ resolved
@@ -30,18 +30,6 @@
 
 import { assert } from "@fluidframework/core-utils";
 import { IDataObjectProps, PureDataObject, DataObjectTypes } from "../data-objects";
-<<<<<<< HEAD
-=======
-/**
- * Useful interface in places where it's useful to do type erasure for PureDataObject generic
- * @internal
- * @deprecated Will be removed in future major release. Please remove all usage of it.
- */
-export interface IRootDataObjectFactory extends IFluidDataStoreFactory {
-	// eslint-disable-next-line import/no-deprecated
-	createRootInstance(rootDataStoreId: string, runtime: IContainerRuntime): Promise<IFluidRouter>;
-}
->>>>>>> 39ac6d5a
 
 /**
  * Proxy over PureDataObject
